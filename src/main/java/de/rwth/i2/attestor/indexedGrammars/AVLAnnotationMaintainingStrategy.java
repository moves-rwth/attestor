--- conflicted
+++ resolved
@@ -49,13 +49,8 @@
 			
 			int ntEdge = iter.next();
 			IndexedNonterminal nt = (IndexedNonterminal) hc.labelOf(ntEdge);
-<<<<<<< HEAD
-			if(nt.getLabel().equals(btLabel.getLabel())) {
-
-=======
-			if(nt.label().toString().equals( "BT" )) {
+			if(nt.getLabel().toString().equals( "BT" )) {
 				
->>>>>>> b8216b8a
 				int sourceNode = hc.attachedNodesOf(ntEdge).get(4);
 				heights.put(sourceNode, nt.getStack().size() -1 );//assume stacks of form s*Z if something is linked to null and s*X otherwise
 				
