package de.rwth.i2.attestor.refinement.balanced;

import de.rwth.i2.attestor.grammar.Grammar;
import de.rwth.i2.attestor.grammar.IndexMatcher;
import de.rwth.i2.attestor.grammar.canonicalization.CanonicalizationHelper;
import de.rwth.i2.attestor.grammar.canonicalization.EmbeddingCheckerProvider;
import de.rwth.i2.attestor.grammar.canonicalization.GeneralCanonicalizationStrategy;
import de.rwth.i2.attestor.grammar.canonicalization.indexedGrammar.EmbeddingIndexChecker;
import de.rwth.i2.attestor.grammar.canonicalization.indexedGrammar.IndexedCanonicalizationHelper;
import de.rwth.i2.attestor.grammar.materialization.indexedGrammar.IndexMaterializationStrategy;
import de.rwth.i2.attestor.graph.Nonterminal;
import de.rwth.i2.attestor.graph.SelectorLabel;
import de.rwth.i2.attestor.graph.heap.HeapConfiguration;
import de.rwth.i2.attestor.graph.heap.HeapConfigurationBuilder;
import de.rwth.i2.attestor.refinement.StatelessHeapAutomaton;
import de.rwth.i2.attestor.semantics.jimpleSemantics.jimple.statements.ReturnVoidStmt;
import de.rwth.i2.attestor.stateSpaceGeneration.CanonicalizationStrategy;
import de.rwth.i2.attestor.programState.indexedState.IndexedNonterminal;
import de.rwth.i2.attestor.programState.indexedState.IndexedState;
import de.rwth.i2.attestor.programState.indexedState.index.DefaultIndexMaterialization;
import de.rwth.i2.attestor.programState.indexedState.index.IndexCanonizationStrategy;
import de.rwth.i2.attestor.programState.indexedState.index.IndexCanonizationStrategyImpl;
import de.rwth.i2.attestor.types.GeneralType;
import gnu.trove.iterator.TIntIterator;

import java.util.Collections;
import java.util.HashSet;
import java.util.Set;

public class BalancednessAutomaton implements StatelessHeapAutomaton {

    private final Grammar grammar;
    private CanonicalizationStrategy canonicalizationStrategy;

    public BalancednessAutomaton(Grammar grammar) {

        this.grammar = grammar;
        setupCanonicalization();
    }

    @Override
    public Set<String> transition(HeapConfiguration heapConfiguration) {

        heapConfiguration = getCopyWithoutVariables(heapConfiguration);
        BalancednessHelper.updateSelectorAnnotations(heapConfiguration);

<<<<<<< HEAD
        IndexedState state = new IndexedState(heapConfiguration, 0);
        heapConfiguration = canonicalizationStrategy.canonicalize(state).getHeap();
=======
        IndexedState state = new IndexedState(heapConfiguration);
        heapConfiguration = canonicalizationStrategy.canonicalize(new ReturnVoidStmt(), state).getHeap();
>>>>>>> 5884f2e6

        if(countSelectorEdges(heapConfiguration) > 1) {
            return Collections.emptySet();
        }


        TIntIterator iter = heapConfiguration.nonterminalEdges().iterator();
        int pFound = 0;
        int btFound = 0;
        while(iter.hasNext()) {
           int edge = iter.next();
           String label = heapConfiguration.labelOf(edge).getLabel();
           switch (label) {
               case "P":
                   ++pFound;
                   break;
               case "BT":
                   ++btFound;
                   break;
           }
        }

        if(btFound == 1 && pFound <= 1) {
            return Collections.singleton("{ btree }");
        } else {
            return Collections.emptySet();
        }
    }

    private void setupCanonicalization() {

        EmbeddingCheckerProvider checkerProvider = new EmbeddingCheckerProvider(0);

        CanonicalizationHelper canonicalizationHelper = getIndexedCanonicalizationHelper(checkerProvider);
        canonicalizationStrategy = new GeneralCanonicalizationStrategy(grammar, canonicalizationHelper);
    }

    private CanonicalizationHelper getIndexedCanonicalizationHelper(EmbeddingCheckerProvider checkerProvider) {
        CanonicalizationHelper canonicalizationHelper;
        IndexCanonizationStrategy indexStrategy = new IndexCanonizationStrategyImpl(determineNullPointerGuards());
        IndexMaterializationStrategy materializer = new IndexMaterializationStrategy();
        DefaultIndexMaterialization indexGrammar = new DefaultIndexMaterialization();
        IndexMatcher indexMatcher = new IndexMatcher( indexGrammar);
        EmbeddingIndexChecker indexChecker =
                new EmbeddingIndexChecker( indexMatcher,
                        materializer );

        canonicalizationHelper = new IndexedCanonicalizationHelper( indexStrategy, checkerProvider, indexChecker);
        return canonicalizationHelper;
    }

    private Set<String> determineNullPointerGuards() {

        Set<String> nullPointerGuards = new HashSet<>();

        for(Nonterminal lhs : grammar.getAllLeftHandSides()) {
            if(lhs instanceof IndexedNonterminal) {
                IndexedNonterminal iLhs = (IndexedNonterminal) lhs;
                if(iLhs.getIndex().getLastIndexSymbol().isBottom()) {
                    for(HeapConfiguration rhs : grammar.getRightHandSidesFor(lhs)) {

                        TIntIterator iter = rhs.nodes().iterator();
                        while(iter.hasNext()) {
                            int node = iter.next();
                            for(SelectorLabel sel : rhs.selectorLabelsOf(node)) {

                                int target = rhs.selectorTargetOf(node, sel);
                                if(rhs.nodeTypeOf(target) == GeneralType.getType("NULL")) {
                                    nullPointerGuards.add(sel.getLabel());
                                }
                            }
                        }
                    }
                }
            }
        }

        return nullPointerGuards;
    }

    private HeapConfiguration getCopyWithoutVariables(HeapConfiguration heapConfiguration) {

        heapConfiguration = heapConfiguration.clone();
        TIntIterator iter = heapConfiguration.variableEdges().iterator();
        HeapConfigurationBuilder builder = heapConfiguration.builder();
        while(iter.hasNext()) {
            int varEdge = iter.next();
            builder.removeVariableEdge(varEdge);
        }
        return builder.build();
    }

    private int countSelectorEdges(HeapConfiguration heapConfiguration) {

        int count = 0;
        TIntIterator iter = heapConfiguration.nodes().iterator();
        while(iter.hasNext()) {
            int node = iter.next();
            count += heapConfiguration.selectorLabelsOf(node).size();
        }
        return count;
    }

}<|MERGE_RESOLUTION|>--- conflicted
+++ resolved
@@ -44,13 +44,8 @@
         heapConfiguration = getCopyWithoutVariables(heapConfiguration);
         BalancednessHelper.updateSelectorAnnotations(heapConfiguration);
 
-<<<<<<< HEAD
-        IndexedState state = new IndexedState(heapConfiguration, 0);
+        IndexedState state = new IndexedState(heapConfiguration);
         heapConfiguration = canonicalizationStrategy.canonicalize(state).getHeap();
-=======
-        IndexedState state = new IndexedState(heapConfiguration);
-        heapConfiguration = canonicalizationStrategy.canonicalize(new ReturnVoidStmt(), state).getHeap();
->>>>>>> 5884f2e6
 
         if(countSelectorEdges(heapConfiguration) > 1) {
             return Collections.emptySet();
