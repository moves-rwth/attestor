--- conflicted
+++ resolved
@@ -45,13 +45,10 @@
     /**
      * Id of this state in a state space
      */
-<<<<<<< HEAD
-    private int stateSpaceId = -1;
-    
+    private int stateSpaceId = INVALID_STATE_SPACE_ID;
+
     private StateSpace containingStateSpace = null;
-=======
-    private int stateSpaceId = INVALID_STATE_SPACE_ID;
->>>>>>> f29a6987
+
 
     /**
      * Initializes a state with the initial program location 0.
@@ -496,12 +493,12 @@
 
         return this.heap.externalNodes().isEmpty();
     }
-    
+
     @Override
     public StateSpace getContainingStateSpace() {
     	return this.containingStateSpace;
     }
-    
+
     @Override
 	public void setContainingStateSpace(StateSpace containingStateSpace) {
 		this.containingStateSpace = containingStateSpace;
