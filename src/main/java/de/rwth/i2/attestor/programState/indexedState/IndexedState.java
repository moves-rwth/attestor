package de.rwth.i2.attestor.programState.indexedState;

import de.rwth.i2.attestor.graph.SelectorLabel;
import de.rwth.i2.attestor.graph.heap.HeapConfiguration;
import de.rwth.i2.attestor.programState.GeneralProgramState;
import de.rwth.i2.attestor.semantics.jimpleSemantics.jimple.values.ConcreteValue;
import de.rwth.i2.attestor.semantics.jimpleSemantics.jimple.values.GeneralConcreteValue;
import de.rwth.i2.attestor.stateSpaceGeneration.ProgramState;
import de.rwth.i2.attestor.types.Type;
import org.apache.logging.log4j.LogManager;
import org.apache.logging.log4j.Logger;

public class IndexedState extends GeneralProgramState {
<<<<<<< HEAD
	private static final Logger logger = LogManager.getLogger( "IndexedState" );

	public IndexedState( HeapConfiguration heap ) {
		super( heap);
	}
	
	public IndexedState( HeapConfiguration heap, int scopeDepth ) {
		this(heap);
	}

	
	private IndexedState(IndexedState state) {
		
		super( state );
	}
	

	@Override
	public ProgramState shallowCopy() {
		
		return new IndexedState(this);
	}



	public int hashCode() {

		int hash = programCounter;
		hash = (hash << 1) ^ heap.hashCode();
		return hash;
	}

	@Override
	protected SelectorLabel getSelectorLabel(String selectorLabelName) {
		return new AnnotatedSelectorLabel(selectorLabelName, "");
	}

	@Override
	public boolean equals(Object other) {

		if(other == this) {
			return true;
		}

		if(other == null) {
			return false;
		}

		if(other.getClass() != IndexedState.class) {
			return false;
		}

		IndexedState state = (IndexedState) other;

		return programCounter == state.programCounter
			&& heap.equals(state.getHeap());
	}

	@Override
	public GeneralConcreteValue getSelectorTarget(ConcreteValue from, String selectorName) {
		if(from instanceof GeneralConcreteValue) {
			
			GeneralConcreteValue dFrom = (GeneralConcreteValue) from;
			
			if(dFrom.isUndefined()) {
				logger.debug("getSelectorTarget: origin is undefined. Returning undefined.");
				return dFrom;
			}

			int node = dFrom.getNode();
			
			for( SelectorLabel label : getHeap().selectorLabelsOf(node) ){
				
				AnnotatedSelectorLabel sel = (AnnotatedSelectorLabel) label;
				
				if( sel.hasLabel(selectorName) ){
					int target = getHeap().selectorTargetOf(node, sel);
					Type type = getHeap().nodeTypeOf(target);
					return new GeneralConcreteValue( type, target );
					
				}
			}
		} else {
			throw new IllegalStateException("getSelectorTarget got invalid source");
		}
		
		return GeneralConcreteValue.getUndefined();
	}

	@Override
	public void setSelector(ConcreteValue from, String selectorName, ConcreteValue to) {
		if(from.isUndefined() || to.isUndefined()) {
			return;
		}
		
		if(from instanceof GeneralConcreteValue && to instanceof GeneralConcreteValue) {

			GeneralConcreteValue dFrom = (GeneralConcreteValue) from;
			GeneralConcreteValue dTo = (GeneralConcreteValue) to;
			
			int fromNode = dFrom.getNode();
			
			for( SelectorLabel label : getHeap().selectorLabelsOf(fromNode)  ){
				
				AnnotatedSelectorLabel sel = (AnnotatedSelectorLabel) label;
				
				if( sel.hasLabel(selectorName)){
					this.getHeap()
						.builder()
						.removeSelector(fromNode, sel)
						.build();
				}
			}
			
			AnnotatedSelectorLabel newSel = new AnnotatedSelectorLabel(selectorName, "");

			this.getHeap()
			.builder()
			.addSelector(fromNode, newSel, dTo.getNode())
			.build();
		}
		
	}

	@Override
	public ProgramState shallowCopyUpdatePC(int newPC) {
		IndexedState result = new IndexedState(this);
		result.setProgramCounter(newPC);
		return result;
	}

	@Override
	public IndexedState clone() {
		HeapConfiguration newHeap = heap.clone();
		IndexedState result = new IndexedState(newHeap);
		result.setProgramCounter( programCounter );
		return result;
	}

	@Override
	public boolean isSubsumedBy(ProgramState otherState) {
		return equals(otherState);
	}
=======

    private static final Logger logger = LogManager.getLogger("IndexedState");

    public IndexedState(HeapConfiguration heap) {

        super(heap);
    }


    private IndexedState(IndexedState state) {

        super(state);
    }


    @Override
    public ProgramState shallowCopy() {

        return new IndexedState(this);
    }


    public int hashCode() {

        int hash = programCounter;
        hash = (hash << 1) ^ heap.hashCode();
        return hash;
    }

    @Override
    public boolean equals(Object other) {

        if (other == this) {
            return true;
        }

        if (other == null) {
            return false;
        }

        if (other.getClass() != IndexedState.class) {
            return false;
        }

        IndexedState state = (IndexedState) other;

        return programCounter == state.programCounter
                && heap.equals(state.getHeap());
    }

    @Override
    public GeneralConcreteValue getSelectorTarget(ConcreteValue from, SelectorLabel selectorLabel) {

        if (from instanceof GeneralConcreteValue) {
            GeneralConcreteValue dFrom = (GeneralConcreteValue) from;
            if (dFrom.isUndefined()) {
                logger.debug("getSelectorTarget: origin is undefined. Returning undefined.");
                return dFrom;
            }

            int node = dFrom.getNode();
            String selectorName = selectorLabel.getLabel();

            for (SelectorLabel label : getHeap().selectorLabelsOf(node)) {
                AnnotatedSelectorLabel sel = (AnnotatedSelectorLabel) label;
                if (sel.hasLabel(selectorName)) {
                    int target = getHeap().selectorTargetOf(node, sel);
                    Type type = getHeap().nodeTypeOf(target);
                    return new GeneralConcreteValue(type, target);
                }
            }
        } else {
            throw new IllegalStateException("getSelectorTarget got invalid source");
        }

        return GeneralConcreteValue.getUndefined();
    }

    @Override
    public void setSelector(ConcreteValue from, SelectorLabel selectorLabel, ConcreteValue to) {

        if (from.isUndefined() || to.isUndefined()) {
            logger.warn("Specified edge has invalid source or target.");
            return;
        }

        if (from instanceof GeneralConcreteValue && to instanceof GeneralConcreteValue) {

            GeneralConcreteValue dFrom = (GeneralConcreteValue) from;
            GeneralConcreteValue dTo = (GeneralConcreteValue) to;

            int fromNode = dFrom.getNode();
            String selectorName = selectorLabel.getLabel();

            for (SelectorLabel label : getHeap().selectorLabelsOf(fromNode)) {

                AnnotatedSelectorLabel sel = (AnnotatedSelectorLabel) label;

                if (sel.hasLabel(selectorName)) {
                    this.getHeap()
                            .builder()
                            .removeSelector(fromNode, sel)
                            .build();
                }
            }

            AnnotatedSelectorLabel newSel = new AnnotatedSelectorLabel(selectorLabel);

            this.getHeap()
                    .builder()
                    .addSelector(fromNode, newSel, dTo.getNode())
                    .build();
        }

    }

    @Override
    public ProgramState shallowCopyUpdatePC(int newPC) {

        IndexedState result = new IndexedState(this);
        result.setProgramCounter(newPC);
        return result;
    }

    @Override
    public IndexedState clone() {

        HeapConfiguration newHeap = heap.clone();
        IndexedState result = new IndexedState(newHeap);
        result.setProgramCounter(programCounter);
        return result;
    }

    @Override
    public boolean isSubsumedBy(ProgramState otherState) {

        return equals(otherState);
    }
>>>>>>> 8fc7d2c3

}<|MERGE_RESOLUTION|>--- conflicted
+++ resolved
@@ -11,151 +11,6 @@
 import org.apache.logging.log4j.Logger;
 
 public class IndexedState extends GeneralProgramState {
-<<<<<<< HEAD
-	private static final Logger logger = LogManager.getLogger( "IndexedState" );
-
-	public IndexedState( HeapConfiguration heap ) {
-		super( heap);
-	}
-	
-	public IndexedState( HeapConfiguration heap, int scopeDepth ) {
-		this(heap);
-	}
-
-	
-	private IndexedState(IndexedState state) {
-		
-		super( state );
-	}
-	
-
-	@Override
-	public ProgramState shallowCopy() {
-		
-		return new IndexedState(this);
-	}
-
-
-
-	public int hashCode() {
-
-		int hash = programCounter;
-		hash = (hash << 1) ^ heap.hashCode();
-		return hash;
-	}
-
-	@Override
-	protected SelectorLabel getSelectorLabel(String selectorLabelName) {
-		return new AnnotatedSelectorLabel(selectorLabelName, "");
-	}
-
-	@Override
-	public boolean equals(Object other) {
-
-		if(other == this) {
-			return true;
-		}
-
-		if(other == null) {
-			return false;
-		}
-
-		if(other.getClass() != IndexedState.class) {
-			return false;
-		}
-
-		IndexedState state = (IndexedState) other;
-
-		return programCounter == state.programCounter
-			&& heap.equals(state.getHeap());
-	}
-
-	@Override
-	public GeneralConcreteValue getSelectorTarget(ConcreteValue from, String selectorName) {
-		if(from instanceof GeneralConcreteValue) {
-			
-			GeneralConcreteValue dFrom = (GeneralConcreteValue) from;
-			
-			if(dFrom.isUndefined()) {
-				logger.debug("getSelectorTarget: origin is undefined. Returning undefined.");
-				return dFrom;
-			}
-
-			int node = dFrom.getNode();
-			
-			for( SelectorLabel label : getHeap().selectorLabelsOf(node) ){
-				
-				AnnotatedSelectorLabel sel = (AnnotatedSelectorLabel) label;
-				
-				if( sel.hasLabel(selectorName) ){
-					int target = getHeap().selectorTargetOf(node, sel);
-					Type type = getHeap().nodeTypeOf(target);
-					return new GeneralConcreteValue( type, target );
-					
-				}
-			}
-		} else {
-			throw new IllegalStateException("getSelectorTarget got invalid source");
-		}
-		
-		return GeneralConcreteValue.getUndefined();
-	}
-
-	@Override
-	public void setSelector(ConcreteValue from, String selectorName, ConcreteValue to) {
-		if(from.isUndefined() || to.isUndefined()) {
-			return;
-		}
-		
-		if(from instanceof GeneralConcreteValue && to instanceof GeneralConcreteValue) {
-
-			GeneralConcreteValue dFrom = (GeneralConcreteValue) from;
-			GeneralConcreteValue dTo = (GeneralConcreteValue) to;
-			
-			int fromNode = dFrom.getNode();
-			
-			for( SelectorLabel label : getHeap().selectorLabelsOf(fromNode)  ){
-				
-				AnnotatedSelectorLabel sel = (AnnotatedSelectorLabel) label;
-				
-				if( sel.hasLabel(selectorName)){
-					this.getHeap()
-						.builder()
-						.removeSelector(fromNode, sel)
-						.build();
-				}
-			}
-			
-			AnnotatedSelectorLabel newSel = new AnnotatedSelectorLabel(selectorName, "");
-
-			this.getHeap()
-			.builder()
-			.addSelector(fromNode, newSel, dTo.getNode())
-			.build();
-		}
-		
-	}
-
-	@Override
-	public ProgramState shallowCopyUpdatePC(int newPC) {
-		IndexedState result = new IndexedState(this);
-		result.setProgramCounter(newPC);
-		return result;
-	}
-
-	@Override
-	public IndexedState clone() {
-		HeapConfiguration newHeap = heap.clone();
-		IndexedState result = new IndexedState(newHeap);
-		result.setProgramCounter( programCounter );
-		return result;
-	}
-
-	@Override
-	public boolean isSubsumedBy(ProgramState otherState) {
-		return equals(otherState);
-	}
-=======
 
     private static final Logger logger = LogManager.getLogger("IndexedState");
 
@@ -234,15 +89,13 @@
         return GeneralConcreteValue.getUndefined();
     }
 
-    @Override
-    public void setSelector(ConcreteValue from, SelectorLabel selectorLabel, ConcreteValue to) {
-
-        if (from.isUndefined() || to.isUndefined()) {
-            logger.warn("Specified edge has invalid source or target.");
-            return;
-        }
-
-        if (from instanceof GeneralConcreteValue && to instanceof GeneralConcreteValue) {
+	@Override
+	public void setSelector(ConcreteValue from, SelectorLabel selectorLabel, ConcreteValue to) {
+		if(from.isUndefined() || to.isUndefined()) {
+			return;
+		}
+		
+		if(from instanceof GeneralConcreteValue && to instanceof GeneralConcreteValue) {
 
             GeneralConcreteValue dFrom = (GeneralConcreteValue) from;
             GeneralConcreteValue dTo = (GeneralConcreteValue) to;
@@ -294,6 +147,5 @@
 
         return equals(otherState);
     }
->>>>>>> 8fc7d2c3
 
 }