--- conflicted
+++ resolved
@@ -44,12 +44,10 @@
 			if(graph.getNodeLabel(var) instanceof Variable) {
 				
 				String label = ((Variable) graph.getNodeLabel(var)).getName();
-<<<<<<< HEAD
+
 				// TODO: ask christoph!
-				boolean isNull = (!Settings.getInstance().options().getAggressiveNullAbstraction()) || label.contains("null");
-=======
 				boolean isNull = (!isNullAbstractionDistanceEnabled) || label.contains("null");
->>>>>>> 2c793af7
+
 				
 				int attachedNode = graph.getSuccessorsOf(var).get(0);
 				
