--- conflicted
+++ resolved
@@ -568,16 +568,9 @@
 	@Override
 	public AbstractMatchingChecker getEmbeddingsOf(HeapConfiguration pattern, int minAbstractionDepth) {
 
-<<<<<<< HEAD
-    	int depth = Settings.getInstance().options().getAbstractionDistance();
-
-		if(depth > 0) {
-
-			return new MinDepthEmbeddingChecker(pattern, this, depth);
-=======
 		if(minAbstractionDepth > 0) {
 			return new MinDepthEmbeddingChecker(pattern, this, minAbstractionDepth);
->>>>>>> 2c793af7
+
 		} else {
 			return new EmbeddingChecker(pattern, this);
 		}
