--- conflicted
+++ resolved
@@ -81,11 +81,7 @@
 	@Override
 	public Set<ProgramState> canonicalize(Semantics semantics, ProgramState state) {
 
-<<<<<<< HEAD
-=======
-		DefaultProgramState conf = (DefaultProgramState) state.clone();
 
->>>>>>> 674681dc
 		if( ignoreUniqueSuccessorStatements && !semantics.permitsCanonicalization() ) {
 
 			return SingleElementUtil.createSet( state );
@@ -111,11 +107,8 @@
 	 * @param strongCanonicalization if true, the abstraction will ignore the minDereferenceDepthOption
 	 * @return The set of abstracted program states.
 	 */
-<<<<<<< HEAD
 	private Set<ProgramState> performCanonicalization(ProgramState state, boolean strongCanonicalization) {
-=======
-	private Set<ProgramState> performCanonicalization(DefaultProgramState state, boolean strongCanonicalization) {
->>>>>>> 674681dc
+
 
 		Set<ProgramState> result = new HashSet<>();
 
@@ -139,20 +132,9 @@
 				
 				while(checker.hasNext() && ( !isConfluent || !success ) ) {
 
-<<<<<<< HEAD
 					ProgramState toAbstract  = state;
 					
-=======
-				while(checker.hasNext() && checkNext) {
 
-					checkNext = !isConfluent; 
-
-					DefaultProgramState abstracted  = state;
-					if(checkNext) {
-						abstracted = state.clone();
-					}
-
->>>>>>> 674681dc
 					Matching embedding = checker.getNext();
 
 					success = true;
@@ -173,7 +155,6 @@
 		return result;
 	}
 
-<<<<<<< HEAD
 
 	/**
 	 * replaces the embedding in  abstracted by the given nonterminal
@@ -184,9 +165,7 @@
 	 */
 	private ProgramState replaceEmbeddingBy( ProgramState abstracted, Matching embedding, Nonterminal nonterminal) {
 		abstracted = abstracted.clone();
-=======
-	private void replaceEmbeddingBy(DefaultProgramState abstracted, Matching embedding, Nonterminal nonterminal) {
->>>>>>> 674681dc
+
 		abstracted.getHeap().builder().replaceMatching( embedding , nonterminal).build();
 		return abstracted;
 	}
