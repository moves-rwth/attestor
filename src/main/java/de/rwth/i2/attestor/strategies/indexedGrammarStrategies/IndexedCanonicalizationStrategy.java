--- conflicted
+++ resolved
@@ -30,17 +30,13 @@
 	 * If this is the case, it suffices to consider a single sequence of inverse derivations.
 	 */
 	private final boolean isConfluent;
-
-<<<<<<< HEAD
 	/**
 	 * A flag that prevents abstraction of program states whose corresponding program location
 	 * has at most one successor.
 	 */
 	private boolean ignoreUniqueSuccessorStatements;
 
-=======
-	private final IndexCanonizationStrategy indexCanonizationStrategy;
->>>>>>> 60e81f3e
+
 
 	private final IndexCanonizationStrategy indexCanonizationStrategy;
 	private final int aggressiveAbstractionThreshold;
