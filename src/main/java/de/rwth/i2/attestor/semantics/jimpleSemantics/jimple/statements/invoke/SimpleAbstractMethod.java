package de.rwth.i2.attestor.semantics.jimpleSemantics.jimple.statements.invoke;

import de.rwth.i2.attestor.graph.heap.HeapConfiguration;
import de.rwth.i2.attestor.stateSpaceGeneration.ProgramState;
import de.rwth.i2.attestor.stateSpaceGeneration.SemanticsObserver;
import de.rwth.i2.attestor.stateSpaceGeneration.StateSpace;
import de.rwth.i2.attestor.stateSpaceGeneration.StateSpaceGenerationAbortedException;
import org.apache.logging.log4j.LogManager;
import org.apache.logging.log4j.Logger;

import java.util.HashMap;
import java.util.HashSet;
import java.util.Map;
import java.util.Set;

/**
 * This class computes and stores the results of the abstract interpretation
 * of a method on given input heaps.
 * 
 * @author Hannah Arndt
 */
public class SimpleAbstractMethod extends AbstractMethod {

	@SuppressWarnings("unused")
	private static final Logger logger = LogManager.getLogger( "AbstractMethod" );
	
	/**
	 * stores all previously seen inputs with their fixpoints for reuse
	 */
	private final Map<HeapConfiguration, Set<ProgramState>> knownInputs = new HashMap<>();

	public SimpleAbstractMethod( String signature){
		this(signature, signature);
	}

	@Override
	public Set<ProgramState> getFinalStates(HeapConfiguration input) {

		return knownInputs.get(input);
	}

<<<<<<< HEAD
	public SimpleAbstractMethod( String signature, String displayName){
		super( displayName  );
=======
	public SimpleAbstractMethod( String signature, String displayName, StateSpaceFactory factory){
		super( );
		super.setDisplayName(displayName);
		super.setStateSpaceFactory(factory);
		knownInputs = new HashMap<>();
>>>>>>> 415a4f02
	}

	/**
	 * @param input
	 *            the heap for which a result is needed
	 * @return true if the fixpoint for this input has already been calculated
	 */
	private boolean hasResult(HeapConfiguration input){
		return this.knownInputs.containsKey( input );
	}

	@Override
	public Set<ProgramState> getResult(ProgramState input, SemanticsObserver options )
		throws StateSpaceGenerationAbortedException {

		options.update(this, input);

		HeapConfiguration heap = input.getHeap();
		if( isReuseResultsEnabled() && this.hasResult( heap ) ){
			return knownInputs.get( heap );
		}else{

			Set<ProgramState> resultHeaps = new HashSet<>();

			StateSpace stateSpace = options.generateStateSpace(method, input);
			resultHeaps.addAll(stateSpace.getFinalStates());
			setResult(heap, resultHeaps);

			return resultHeaps;
		}
	}

	/**
	 * sets the fixpoint result for the input heap in {@link #knownInputs}
	 * @param input the input heap
	 * @param results the set of resulting heaps
	 */
	public void setResult( HeapConfiguration input, Set<ProgramState> results ){
		this.knownInputs.put( input, results );
	}

}<|MERGE_RESOLUTION|>--- conflicted
+++ resolved
@@ -39,16 +39,9 @@
 		return knownInputs.get(input);
 	}
 
-<<<<<<< HEAD
 	public SimpleAbstractMethod( String signature, String displayName){
-		super( displayName  );
-=======
-	public SimpleAbstractMethod( String signature, String displayName, StateSpaceFactory factory){
 		super( );
 		super.setDisplayName(displayName);
-		super.setStateSpaceFactory(factory);
-		knownInputs = new HashMap<>();
->>>>>>> 415a4f02
 	}
 
 	/**
@@ -61,10 +54,10 @@
 	}
 
 	@Override
-	public Set<ProgramState> getResult(ProgramState input, SemanticsObserver options )
+	public Set<ProgramState> getResult(ProgramState input, SemanticsObserver observer )
 		throws StateSpaceGenerationAbortedException {
 
-		options.update(this, input);
+		observer.update(this, input);
 
 		HeapConfiguration heap = input.getHeap();
 		if( isReuseResultsEnabled() && this.hasResult( heap ) ){
@@ -73,7 +66,7 @@
 
 			Set<ProgramState> resultHeaps = new HashSet<>();
 
-			StateSpace stateSpace = options.generateStateSpace(method, input);
+			StateSpace stateSpace = observer.generateStateSpace(method, input);
 			resultHeaps.addAll(stateSpace.getFinalStates());
 			setResult(heap, resultHeaps);
 
