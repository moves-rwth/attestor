--- conflicted
+++ resolved
@@ -1,20 +1,14 @@
 package de.rwth.i2.attestor.semantics.jimpleSemantics.jimple.statements.invoke;
 
-<<<<<<< HEAD
 import de.rwth.i2.attestor.semantics.jimpleSemantics.jimple.values.Value;
 import de.rwth.i2.attestor.stateSpaceGeneration.ProgramState;
 import de.rwth.i2.attestor.stateSpaceGeneration.SemanticsObserver;
 import de.rwth.i2.attestor.util.NotSufficientlyMaterializedException;
-=======
 import java.util.List;
 
->>>>>>> 415a4f02
 import org.apache.logging.log4j.LogManager;
 import org.apache.logging.log4j.Logger;
 
-import de.rwth.i2.attestor.semantics.jimpleSemantics.JimpleProgramState;
-import de.rwth.i2.attestor.semantics.jimpleSemantics.jimple.values.Value;
-import de.rwth.i2.attestor.util.NotSufficientlyMaterializedException;
 
 /**
  * Prepares the heap for the invoke of a static method and cleans it afterwards.
@@ -47,7 +41,7 @@
 	 *            The names of all locals which occur within the method (so they
 	 *            can be removed afterwards).
 	 */
-	public StaticInvokeHelper( List<Value> argumentValues, List<String> namesOfLocals){
+	public StaticInvokeHelper(List<Value> argumentValues, List<String> namesOfLocals){
 
 		super();
 		this.argumentValues = argumentValues;
