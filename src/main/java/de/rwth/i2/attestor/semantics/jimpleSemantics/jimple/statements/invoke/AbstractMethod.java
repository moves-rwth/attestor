package de.rwth.i2.attestor.semantics.jimpleSemantics.jimple.statements.invoke;

import de.rwth.i2.attestor.graph.heap.HeapConfiguration;
import de.rwth.i2.attestor.stateSpaceGeneration.*;

import java.util.List;
import java.util.Set;

public abstract class AbstractMethod {

	/**
	 * the abstract semantic of the method.
	 */
	protected Program method;

	private boolean reuseResultsEnabled = true;

	public void setReuseResults(boolean enabled) {
		this.reuseResultsEnabled = enabled;
	}

	public boolean isReuseResultsEnabled() {
		return reuseResultsEnabled;
	}

	/**
	 * Provides the results of symbolically executing the method represented by this object
	 * on the given input.
	 * @param input The program state determining the input of the method.
	 * @param options The current state space generation options.
	 * @return The state space obtained from symbolically executing this AbstractMethod on the
	 *         given input.
	 * @throws StateSpaceGenerationAbortedException
	 */
	public abstract Set<ProgramState> getResult(ProgramState input, SemanticsObserver options)
			throws StateSpaceGenerationAbortedException;

	/**
	 * the methods signature
	 */
<<<<<<< HEAD
	protected final String displayName;

	public AbstractMethod( String displayName ) {
=======
	protected String displayName;
	/**
	 * Factory to obtain a state space.
	 */
	protected StateSpaceFactory factory;

	public AbstractMethod( ) {
>>>>>>> 415a4f02
		super();
		this.displayName = displayName;
	}
	
	public void setDisplayName( String displayName ){
		this.displayName = displayName;
	}
	
	public void setStateSpaceFactory( StateSpaceFactory factory ){
		this.factory = factory;
	}

	/**
	 * sets the methods semantic to the control flow of the given list of
	 * abstract semantics
	 * 
	 * @param program
	 *            a list of abstract semantics which are the translation of the
	 *            method body
	 */
	public void setControlFlow(List<Semantics> program) {
		this.method = new Program( program );
	}

	public abstract Set<ProgramState> getFinalStates(HeapConfiguration input);

	/**
	 * @return the method body / abstract semantics
	 */
	public Program getControlFlow() {
		return this.method;
	}

	public String toString(){
		return this.displayName;
	}

}<|MERGE_RESOLUTION|>--- conflicted
+++ resolved
@@ -38,31 +38,16 @@
 	/**
 	 * the methods signature
 	 */
-<<<<<<< HEAD
-	protected final String displayName;
-
-	public AbstractMethod( String displayName ) {
-=======
 	protected String displayName;
-	/**
-	 * Factory to obtain a state space.
-	 */
-	protected StateSpaceFactory factory;
 
 	public AbstractMethod( ) {
->>>>>>> 415a4f02
 		super();
-		this.displayName = displayName;
 	}
 	
 	public void setDisplayName( String displayName ){
 		this.displayName = displayName;
 	}
 	
-	public void setStateSpaceFactory( StateSpaceFactory factory ){
-		this.factory = factory;
-	}
-
 	/**
 	 * sets the methods semantic to the control flow of the given list of
 	 * abstract semantics
