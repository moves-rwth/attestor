--- conflicted
+++ resolved
@@ -13,7 +13,7 @@
     public static final String MINUS_ONE = "-1";
     public static final String TRUE = "true";
     public static final String FALSE = "false";
-    
+
     public static final String INT = "int";
     public static final String INT_0 = "int_0";
     public static final String INT_1 = "int_1";
@@ -35,7 +35,22 @@
                 return false;
         }
     }
-<<<<<<< HEAD
+
+    public static boolean isConstantType( String name ) {
+
+    	switch( name ) {
+    		case INT:
+    		case INT_0:
+    		case INT_1:
+    		case INT_M1:
+    		case BOOLEAN:
+    		case NULL_TYPE:
+    			return true;
+    		default:
+    			return false;
+    	}
+
+    }
 
     public static void addUnknownConstant(String name) {
         unknownConstants.add(name);
@@ -43,22 +58,5 @@
 
     public static boolean hasUnknownConstantOccurredBefore(String name) {
         return unknownConstants.contains(name);
-=======
-    
-    public static boolean isConstantType( String name ) {
-    	
-    	switch( name ) {
-    		case INT:
-    		case INT_0:
-    		case INT_1:	
-    		case INT_M1:
-    		case BOOLEAN:
-    		case NULL_TYPE:
-    			return true;
-    		default:
-    			return false;
-    	}
-    	
->>>>>>> 4663a9c8
     }
 }