--- conflicted
+++ resolved
@@ -41,69 +41,6 @@
      *
      * @param topLevel The top level of the translation hierarchy.
      */
-<<<<<<< HEAD
-	DefaultAbstractSemantics(TopLevelTranslation topLevel ) {
-		this.topLevel = topLevel;
-	}
-
-	/**
-	 * Translates all input statements to {@link de.rwth.i2.attestor.semantics.jimpleSemantics.jimple.statements.Skip}
-	 * or {@link de.rwth.i2.attestor.semantics.jimpleSemantics.jimple.statements.BranchingSkip}
-	 * if the input statement has multiple successors. In any case we consider no more than two successors.
-	 */
-	@Override
-	public Statement translateStatement(soot.jimple.Stmt input, int pc) {
-		Statement res;
-		
-		if( ! input.fallsThrough() ){
-			List<UnitBox> targets = input.getUnitBoxes();
-			if( targets.size() >= 2){
-				Unit leftTarget = targets.get(0).getUnit();
-				Unit rightTarget = targets.get(1).getUnit();
-				res = new BranchingSkip( topLevel.getPCforUnit(leftTarget), topLevel.getPCforUnit(rightTarget));
-			}else if(targets.size() == 1 ){
-				Unit target = targets.get(0).getUnit();
-				res = new Skip(topLevel.getPCforUnit(target) ); 
-			}else{
-				res = new Skip(-1);
-			}
-			if( targets.size() > 2 ){
-				logger.warn("Only the first two targets are considered");
-			}
-
-			return res;
-		}
-		logger.warn("Warning: " + input + " is not supported. Replaced by undefined.");
-
-		res = new Skip( pc+1);
-		return res;
-	}
-
-
-	/**
-	 * Translates every value to {@link de.rwth.i2.attestor.semantics.jimpleSemantics.jimple.values.UndefinedValue}.
-	 */
-	@Override
-	public Value translateValue(soot.Value input) {
-	
-		logger.info("Expression " + input + " is not supported. Replaced by undefined.");
-		return new UndefinedValue();
-	}
-
-	/**
-	 * Translates every type to a new NodeTypeImpl instance with name "undefined Type".
-	 */
-	@Override
-	public Type translateType(soot.Type input) {
-		
-		return Settings.getInstance().factory().getType("undefined Type");
-	}
-
-	@Override
-	public void setTopLevel(TopLevelTranslation topLevel) {
-		this.topLevel = topLevel;
-	}
-=======
     DefaultAbstractSemantics(SceneObject sceneObject, TopLevelTranslation topLevel) {
 
         super(sceneObject);
@@ -145,15 +82,15 @@
     }
 
 
-    /**
-     * Translates every value to {@link de.rwth.i2.attestor.semantics.jimpleSemantics.jimple.values.UndefinedValue}.
-     */
-    @Override
-    public Value translateValue(soot.Value input) {
-
-        logger.warn(input + " is not supported. Replaced by undefined.");
-        return new UndefinedValue();
-    }
+	/**
+	 * Translates every value to {@link de.rwth.i2.attestor.semantics.jimpleSemantics.jimple.values.UndefinedValue}.
+	 */
+	@Override
+	public Value translateValue(soot.Value input) {
+	
+		logger.info("Expression " + input + " is not supported. Replaced by undefined.");
+		return new UndefinedValue();
+	}
 
     /**
      * Translates every type to a new NodeTypeImpl instance with name "undefined Type".
@@ -169,6 +106,5 @@
 
         this.topLevel = topLevel;
     }
->>>>>>> 8fc7d2c3
 
 }