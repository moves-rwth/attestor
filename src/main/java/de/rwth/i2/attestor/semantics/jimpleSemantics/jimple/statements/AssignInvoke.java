package de.rwth.i2.attestor.semantics.jimpleSemantics.jimple.statements;


import java.util.LinkedHashSet;
import java.util.Set;

import org.apache.logging.log4j.LogManager;
import org.apache.logging.log4j.Logger;

import de.rwth.i2.attestor.grammar.materialization.ViolationPoints;
import de.rwth.i2.attestor.main.scene.SceneObject;
<<<<<<< HEAD
import de.rwth.i2.attestor.procedures.Method;
import de.rwth.i2.attestor.semantics.jimpleSemantics.jimple.statements.invoke.InvokeCleanup;
import de.rwth.i2.attestor.semantics.jimpleSemantics.jimple.statements.invoke.InvokeHelper;
import de.rwth.i2.attestor.semantics.jimpleSemantics.jimple.values.ConcreteValue;
import de.rwth.i2.attestor.semantics.jimpleSemantics.jimple.values.NullPointerDereferenceException;
import de.rwth.i2.attestor.semantics.jimpleSemantics.jimple.values.SettableValue;
import de.rwth.i2.attestor.stateSpaceGeneration.ProgramState;
import de.rwth.i2.attestor.stateSpaceGeneration.StateSpaceGenerationAbortedException;
import de.rwth.i2.attestor.util.NotSufficientlyMaterializedException;
import de.rwth.i2.attestor.util.SingleElementUtil;
import org.apache.logging.log4j.LogManager;
import org.apache.logging.log4j.Logger;

import java.util.Collection;
import java.util.LinkedHashSet;
import java.util.Set;
=======
import de.rwth.i2.attestor.semantics.jimpleSemantics.jimple.statements.invoke.*;
import de.rwth.i2.attestor.semantics.jimpleSemantics.jimple.values.*;
import de.rwth.i2.attestor.stateSpaceGeneration.*;
import de.rwth.i2.attestor.util.NotSufficientlyMaterializedException;
import de.rwth.i2.attestor.util.SingleElementUtil;
>>>>>>> 035aae71

/**
 * AssignInvoke models statements of the form x = foo(); or x = bar(3, name);
 *
 * @author Hannah Arndt
 */
public class AssignInvoke extends Statement implements InvokeCleanup {

    private static final Logger logger = LogManager.getLogger("AssignInvoke");

    /**
     * the value to which the result will be assigned
     */
    private final SettableValue lhs;
    /**
     * the abstract translation of the method that is called
     */
    private final Method method;
    /**
     * handles arguments, and if applicable the this-reference.
     */
    private final InvokeHelper invokePrepare;
    /**
     * the program counter of the successor statement
     */
    private final int nextPC;

    public AssignInvoke(SceneObject sceneObject, SettableValue lhs,
                        Method method, InvokeHelper invokePrepare,
                        int nextPC) {

        super(sceneObject);
        this.lhs = lhs;
        this.method = method;
        this.invokePrepare = invokePrepare;
        this.nextPC = nextPC;
    }

    /**
     * gets the fixpoint of the abstract method for the given input.
     * For each of the resulting heaps, retrieves the return argument and
     * creates a new heap where it is assigned correctly.
     * If a result is lacking a return, it is ignored.<br>
     * <p>
     * If any variable appearing in the arguments is not live at this point,
     * it will be removed from the heap to enable abstraction. Furthermore,
     * if lhs is a variable it will be removed before invoking the function,
     * as it is clearly not live at this point.
     */
    @Override
    public Collection<ProgramState> computeSuccessors(ProgramState programState)
            throws NotSufficientlyMaterializedException, StateSpaceGenerationAbortedException {

<<<<<<< HEAD
        programState = programState.clone();
        invokePrepare.prepareHeap(programState);

        Collection<ProgramState> methodResult = method
                .getMethodExecutor()
                .getResultStates(programState);

        return getCleanedResultStates(methodResult);
    }

    protected Collection<ProgramState> getCleanedResultStates(Collection<ProgramState> resultStates)
            throws NotSufficientlyMaterializedException {
=======
        observer.update(this, programState);

        ProgramState preparedState = programState.clone();
        invokePrepare.prepareHeap(preparedState, observer);

        Set<ProgramState> methodResult = method.getResult(
                preparedState,
                programState,
                observer
        );
>>>>>>> 035aae71

        Set<ProgramState> assignResult = new LinkedHashSet<>();
        for (ProgramState resState : resultStates) {

            resState = getCleanedResultState(resState);
            ProgramState freshState = resState.clone();
            freshState.setProgramCounter(nextPC);
            assignResult.add(freshState);
        }
        return assignResult;
    }

    public ProgramState getCleanedResultState(ProgramState state)
            throws NotSufficientlyMaterializedException {

        ConcreteValue concreteRHS = state.removeIntermediate("@return");
        invokePrepare.cleanHeap(state);

        try {
            lhs.setValue(state, concreteRHS);
        } catch (NullPointerDereferenceException e) {
            logger.error(e.getErrorMessage(this));
        }

        return state;

    }

    public boolean needsMaterialization(ProgramState programState) {

        return invokePrepare.needsMaterialization(programState);
    }

    public String toString() {

        String res = lhs.toString() + " = ";
        res += invokePrepare.baseValueString() + method.toString() + "(";
        res += invokePrepare.argumentString();
        res += ");";
        return res;
    }

    @Override
    public ViolationPoints getPotentialViolationPoints() {

        return invokePrepare.getPotentialViolationPoints();
    }

    @Override
    public Set<Integer> getSuccessorPCs() {

        return SingleElementUtil.createSet(nextPC);
    }

    @Override
    public boolean needsCanonicalization() {
        return true;
    }

}<|MERGE_RESOLUTION|>--- conflicted
+++ resolved
@@ -9,7 +9,6 @@
 
 import de.rwth.i2.attestor.grammar.materialization.ViolationPoints;
 import de.rwth.i2.attestor.main.scene.SceneObject;
-<<<<<<< HEAD
 import de.rwth.i2.attestor.procedures.Method;
 import de.rwth.i2.attestor.semantics.jimpleSemantics.jimple.statements.invoke.InvokeCleanup;
 import de.rwth.i2.attestor.semantics.jimpleSemantics.jimple.statements.invoke.InvokeHelper;
@@ -18,6 +17,9 @@
 import de.rwth.i2.attestor.semantics.jimpleSemantics.jimple.values.SettableValue;
 import de.rwth.i2.attestor.stateSpaceGeneration.ProgramState;
 import de.rwth.i2.attestor.stateSpaceGeneration.StateSpaceGenerationAbortedException;
+import de.rwth.i2.attestor.semantics.jimpleSemantics.jimple.statements.invoke.*;
+import de.rwth.i2.attestor.semantics.jimpleSemantics.jimple.values.*;
+import de.rwth.i2.attestor.stateSpaceGeneration.*;
 import de.rwth.i2.attestor.util.NotSufficientlyMaterializedException;
 import de.rwth.i2.attestor.util.SingleElementUtil;
 import org.apache.logging.log4j.LogManager;
@@ -26,13 +28,6 @@
 import java.util.Collection;
 import java.util.LinkedHashSet;
 import java.util.Set;
-=======
-import de.rwth.i2.attestor.semantics.jimpleSemantics.jimple.statements.invoke.*;
-import de.rwth.i2.attestor.semantics.jimpleSemantics.jimple.values.*;
-import de.rwth.i2.attestor.stateSpaceGeneration.*;
-import de.rwth.i2.attestor.util.NotSufficientlyMaterializedException;
-import de.rwth.i2.attestor.util.SingleElementUtil;
->>>>>>> 035aae71
 
 /**
  * AssignInvoke models statements of the form x = foo(); or x = bar(3, name);
@@ -86,31 +81,18 @@
     public Collection<ProgramState> computeSuccessors(ProgramState programState)
             throws NotSufficientlyMaterializedException, StateSpaceGenerationAbortedException {
 
-<<<<<<< HEAD
-        programState = programState.clone();
-        invokePrepare.prepareHeap(programState);
+        ProgramState preparedState = programState.clone();
+        invokePrepare.prepareHeap(preparedState);
 
         Collection<ProgramState> methodResult = method
                 .getMethodExecutor()
-                .getResultStates(programState);
-
+                .getResultStates(programState, preparedState);
+        // TODO programState is callingState, prepared state is new input
         return getCleanedResultStates(methodResult);
     }
 
     protected Collection<ProgramState> getCleanedResultStates(Collection<ProgramState> resultStates)
             throws NotSufficientlyMaterializedException {
-=======
-        observer.update(this, programState);
-
-        ProgramState preparedState = programState.clone();
-        invokePrepare.prepareHeap(preparedState, observer);
-
-        Set<ProgramState> methodResult = method.getResult(
-                preparedState,
-                programState,
-                observer
-        );
->>>>>>> 035aae71
 
         Set<ProgramState> assignResult = new LinkedHashSet<>();
         for (ProgramState resState : resultStates) {
