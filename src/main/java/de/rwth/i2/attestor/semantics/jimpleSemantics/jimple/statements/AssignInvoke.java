package de.rwth.i2.attestor.semantics.jimpleSemantics.jimple.statements;


import de.rwth.i2.attestor.grammar.materialization.ViolationPoints;
import de.rwth.i2.attestor.ipa.methods.Method;
import de.rwth.i2.attestor.main.scene.SceneObject;
import de.rwth.i2.attestor.semantics.jimpleSemantics.jimple.statements.invoke.InvokeCleanup;
import de.rwth.i2.attestor.semantics.jimpleSemantics.jimple.statements.invoke.InvokeHelper;
import de.rwth.i2.attestor.semantics.jimpleSemantics.jimple.values.ConcreteValue;
import de.rwth.i2.attestor.semantics.jimpleSemantics.jimple.values.NullPointerDereferenceException;
import de.rwth.i2.attestor.semantics.jimpleSemantics.jimple.values.SettableValue;
import de.rwth.i2.attestor.stateSpaceGeneration.ProgramState;
import de.rwth.i2.attestor.stateSpaceGeneration.StateSpaceGenerationAbortedException;
import de.rwth.i2.attestor.util.NotSufficientlyMaterializedException;
import de.rwth.i2.attestor.util.SingleElementUtil;
import org.apache.logging.log4j.LogManager;
import org.apache.logging.log4j.Logger;

import java.util.Collection;
import java.util.LinkedHashSet;
import java.util.Set;

/**
 * AssignInvoke models statements of the form x = foo(); or x = bar(3, name);
 *
 * @author Hannah Arndt
 */
public class AssignInvoke extends Statement implements InvokeCleanup {

    private static final Logger logger = LogManager.getLogger("AssignInvoke");

    /**
     * the value to which the result will be assigned
     */
    private final SettableValue lhs;
    /**
     * the abstract translation of the method that is called
     */
    private final Method method;
    /**
     * handles arguments, and if applicable the this-reference.
     */
    private final InvokeHelper invokePrepare;
    /**
     * the program counter of the successor statement
     */
    private final int nextPC;

    public AssignInvoke(SceneObject sceneObject, SettableValue lhs,
                        Method method, InvokeHelper invokePrepare,
                        int nextPC) {

        super(sceneObject);
        this.lhs = lhs;
        this.method = method;
        this.invokePrepare = invokePrepare;
        this.nextPC = nextPC;
    }

    /**
     * gets the fixpoint of the abstract method for the given input.
     * For each of the resulting heaps, retrieves the return argument and
     * creates a new heap where it is assigned correctly.
     * If a result is lacking a return, it is ignored.<br>
     * <p>
     * If any variable appearing in the arguments is not live at this point,
     * it will be removed from the heap to enable abstraction. Furthermore,
     * if lhs is a variable it will be removed before invoking the function,
     * as it is clearly not live at this point.
     */
    @Override
    public Collection<ProgramState> computeSuccessors(ProgramState programState)
            throws NotSufficientlyMaterializedException, StateSpaceGenerationAbortedException {

<<<<<<< HEAD
        observer.update(this, programState);

        ProgramState preparedState = programState.clone();
        invokePrepare.prepareHeap(preparedState, observer);

        Set<ProgramState> methodResult = method.getResult(
                preparedState,
                programState,
                observer
        );
=======
        programState = programState.clone();
        invokePrepare.prepareHeap(programState);

        Collection<ProgramState> methodResult = method
                .getMethodExecutor()
                .getResultStates(programState);

        return getCleanedResultStates(methodResult);
    }

    protected Collection<ProgramState> getCleanedResultStates(Collection<ProgramState> resultStates)
            throws NotSufficientlyMaterializedException {
>>>>>>> f29a6987

        Set<ProgramState> assignResult = new LinkedHashSet<>();
        for (ProgramState resState : resultStates) {

            resState = getCleanedResultState(resState);
            ProgramState freshState = resState.clone();
            freshState.setProgramCounter(nextPC);
            assignResult.add(freshState);
        }
        return assignResult;
    }

    public ProgramState getCleanedResultState(ProgramState state)
            throws NotSufficientlyMaterializedException {

        ConcreteValue concreteRHS = state.removeIntermediate("@return");
        invokePrepare.cleanHeap(state);

        try {
            lhs.setValue(state, concreteRHS);
        } catch (NullPointerDereferenceException e) {
            logger.error(e.getErrorMessage(this));
        }

        return state;

    }

    public boolean needsMaterialization(ProgramState programState) {

        return invokePrepare.needsMaterialization(programState);
    }

    public String toString() {

        String res = lhs.toString() + " = ";
        res += invokePrepare.baseValueString() + method.toString() + "(";
        res += invokePrepare.argumentString();
        res += ");";
        return res;
    }

    @Override
    public ViolationPoints getPotentialViolationPoints() {

        return invokePrepare.getPotentialViolationPoints();
    }

    @Override
    public Set<Integer> getSuccessorPCs() {

        return SingleElementUtil.createSet(nextPC);
    }

    @Override
    public boolean needsCanonicalization() {
        return true;
    }

}<|MERGE_RESOLUTION|>--- conflicted
+++ resolved
@@ -1,5 +1,4 @@
 package de.rwth.i2.attestor.semantics.jimpleSemantics.jimple.statements;
-
 
 import de.rwth.i2.attestor.grammar.materialization.ViolationPoints;
 import de.rwth.i2.attestor.ipa.methods.Method;
@@ -72,31 +71,20 @@
     public Collection<ProgramState> computeSuccessors(ProgramState programState)
             throws NotSufficientlyMaterializedException, StateSpaceGenerationAbortedException {
 
-<<<<<<< HEAD
-        observer.update(this, programState);
+        programState = programState.clone();
 
         ProgramState preparedState = programState.clone();
-        invokePrepare.prepareHeap(preparedState, observer);
-
-        Set<ProgramState> methodResult = method.getResult(
-                preparedState,
-                programState,
-                observer
-        );
-=======
-        programState = programState.clone();
-        invokePrepare.prepareHeap(programState);
+        invokePrepare.prepareHeap(preparedState);
 
         Collection<ProgramState> methodResult = method
                 .getMethodExecutor()
-                .getResultStates(programState);
+                .getResultStates(programState, preparedState);
 
         return getCleanedResultStates(methodResult);
     }
 
     protected Collection<ProgramState> getCleanedResultStates(Collection<ProgramState> resultStates)
             throws NotSufficientlyMaterializedException {
->>>>>>> f29a6987
 
         Set<ProgramState> assignResult = new LinkedHashSet<>();
         for (ProgramState resState : resultStates) {
