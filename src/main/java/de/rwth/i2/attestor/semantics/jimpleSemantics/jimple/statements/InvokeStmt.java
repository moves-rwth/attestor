package de.rwth.i2.attestor.semantics.jimpleSemantics.jimple.statements;

import de.rwth.i2.attestor.grammar.materialization.ViolationPoints;
import de.rwth.i2.attestor.main.scene.SceneObject;
import de.rwth.i2.attestor.procedures.Method;
import de.rwth.i2.attestor.semantics.jimpleSemantics.jimple.statements.invoke.InvokeCleanup;
import de.rwth.i2.attestor.semantics.jimpleSemantics.jimple.statements.invoke.InvokeHelper;
import de.rwth.i2.attestor.stateSpaceGeneration.ProgramState;
import de.rwth.i2.attestor.stateSpaceGeneration.StateSpaceGenerationAbortedException;
import de.rwth.i2.attestor.util.NotSufficientlyMaterializedException;
import de.rwth.i2.attestor.util.SingleElementUtil;

import java.util.Collection;
import java.util.Set;

/**
 * InvokeStmt models statements like foo(); or bar(1,2);
 *
 * @author Hannah Arndt
 */
public class InvokeStmt extends Statement implements InvokeCleanup {

    /**
     * the abstract representation of the called method
     */
    private final Method method;
    /**
     * handles arguments, and if applicable the this-reference.
     */
    private final InvokeHelper invokePrepare;
    /**
     * the program location of the successor state
     */
    private final int nextPC;

    public InvokeStmt(SceneObject sceneObject, Method method, InvokeHelper invokePrepare, int nextPC) {

        super(sceneObject);
        this.method = method;
        this.invokePrepare = invokePrepare;
        this.nextPC = nextPC;
    }

    /**
     * gets the fixpoint from the method
     * for the input heap and returns it for the successor
     * location.<br>
     * <p>
     * If any variable appearing in the arguments is not live at this point,
     * it will be removed from the heap to enable abstraction.
     */
    @Override
    public Collection<ProgramState> computeSuccessors(ProgramState programState)
            throws NotSufficientlyMaterializedException, StateSpaceGenerationAbortedException {

<<<<<<< HEAD
        programState = programState.clone();

=======
>>>>>>> 9eab0f45
        ProgramState preparedState = programState.clone();
        invokePrepare.prepareHeap(preparedState);

        Collection<ProgramState> methodResult = method
                .getMethodExecutor()
<<<<<<< HEAD
                .getResultStates(preparedState, programState);
=======
                .getResultStates(programState, preparedState);
>>>>>>> 9eab0f45

        methodResult.forEach(x -> invokePrepare.cleanHeap(x));
        methodResult.forEach(ProgramState::clone);
        methodResult.forEach(x -> x.setProgramCounter(nextPC));

        return methodResult;
    }

    public ProgramState getCleanedResultState(ProgramState state) {

        invokePrepare.cleanHeap(state);
        return state;
    }

    public boolean needsMaterialization(ProgramState programState) {

        return invokePrepare.needsMaterialization(programState);
    }


    public String toString() {

        return invokePrepare.baseValueString() + method.toString() + "(" + invokePrepare.argumentString() + ");";
    }

    @Override
    public ViolationPoints getPotentialViolationPoints() {

        return invokePrepare.getPotentialViolationPoints();
    }

    @Override
    public Set<Integer> getSuccessorPCs() {

        return SingleElementUtil.createSet(nextPC);
    }

    @Override
    public boolean needsCanonicalization() {
        return true;
    }

}<|MERGE_RESOLUTION|>--- conflicted
+++ resolved
@@ -53,21 +53,12 @@
     public Collection<ProgramState> computeSuccessors(ProgramState programState)
             throws NotSufficientlyMaterializedException, StateSpaceGenerationAbortedException {
 
-<<<<<<< HEAD
-        programState = programState.clone();
-
-=======
->>>>>>> 9eab0f45
         ProgramState preparedState = programState.clone();
         invokePrepare.prepareHeap(preparedState);
 
         Collection<ProgramState> methodResult = method
                 .getMethodExecutor()
-<<<<<<< HEAD
-                .getResultStates(preparedState, programState);
-=======
                 .getResultStates(programState, preparedState);
->>>>>>> 9eab0f45
 
         methodResult.forEach(x -> invokePrepare.cleanHeap(x));
         methodResult.forEach(ProgramState::clone);
