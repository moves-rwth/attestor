--- conflicted
+++ resolved
@@ -4,7 +4,8 @@
 
 import de.rwth.i2.attestor.grammar.materialization.ViolationPoints;
 import de.rwth.i2.attestor.main.scene.SceneObject;
-<<<<<<< HEAD
+import de.rwth.i2.attestor.semantics.jimpleSemantics.jimple.statements.invoke.*;
+import de.rwth.i2.attestor.stateSpaceGeneration.*;
 import de.rwth.i2.attestor.procedures.Method;
 import de.rwth.i2.attestor.semantics.jimpleSemantics.jimple.statements.invoke.InvokeCleanup;
 import de.rwth.i2.attestor.semantics.jimpleSemantics.jimple.statements.invoke.InvokeHelper;
@@ -16,13 +17,6 @@
 import java.util.Collection;
 import java.util.Set;
 
-=======
-import de.rwth.i2.attestor.semantics.jimpleSemantics.jimple.statements.invoke.*;
-import de.rwth.i2.attestor.stateSpaceGeneration.*;
-import de.rwth.i2.attestor.util.NotSufficientlyMaterializedException;
-import de.rwth.i2.attestor.util.SingleElementUtil;
-
->>>>>>> 035aae71
 /**
  * InvokeStmt models statements like foo(); or bar(1,2);
  *
@@ -63,27 +57,12 @@
     public Collection<ProgramState> computeSuccessors(ProgramState programState)
             throws NotSufficientlyMaterializedException, StateSpaceGenerationAbortedException {
 
-<<<<<<< HEAD
-        programState = programState.clone();
-
-        invokePrepare.prepareHeap(programState);
+        ProgramState preparedState = programState.clone();
+        invokePrepare.prepareHeap(preparedState);
 
         Collection<ProgramState> methodResult = method
                 .getMethodExecutor()
-                .getResultStates(programState);
-=======
-        observer.update(this, programState);
-
-        ProgramState preparedState = programState.clone();
-
-        invokePrepare.prepareHeap(preparedState, observer);
-
-        Set<ProgramState> methodResult = method.getResult(
-                preparedState,
-                programState,
-                observer
-        );
->>>>>>> 035aae71
+                .getResultStates(programState, preparedState);
 
         methodResult.forEach(x -> invokePrepare.cleanHeap(x));
         methodResult.forEach(ProgramState::clone);
