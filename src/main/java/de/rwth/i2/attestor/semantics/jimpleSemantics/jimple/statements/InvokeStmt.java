--- conflicted
+++ resolved
@@ -53,27 +53,14 @@
     public Collection<ProgramState> computeSuccessors(ProgramState programState)
             throws NotSufficientlyMaterializedException, StateSpaceGenerationAbortedException {
 
-<<<<<<< HEAD
-        observer.update(this, programState);
+        programState = programState.clone();
 
         ProgramState preparedState = programState.clone();
-
-        invokePrepare.prepareHeap(preparedState, observer);
-
-        Set<ProgramState> methodResult = method.getResult(
-                preparedState,
-                programState,
-                observer
-        );
-=======
-        programState = programState.clone();
-
-        invokePrepare.prepareHeap(programState);
+        invokePrepare.prepareHeap(preparedState);
 
         Collection<ProgramState> methodResult = method
                 .getMethodExecutor()
-                .getResultStates(programState);
->>>>>>> f29a6987
+                .getResultStates(preparedState, programState);
 
         methodResult.forEach(x -> invokePrepare.cleanHeap(x));
         methodResult.forEach(ProgramState::clone);
