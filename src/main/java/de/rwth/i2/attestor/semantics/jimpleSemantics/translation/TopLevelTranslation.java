--- conflicted
+++ resolved
@@ -98,22 +98,9 @@
 			logger.trace("Found soot method: " + method.getSignature());
 			String shortName = shortMethodSignature(method);
 			String signature = method.getSignature();
-<<<<<<< HEAD
-            try {
-				//methodMapping.put(signature, new SimpleAbstractMethod(signature, shortName, getStateSpaceFactory()));
-            	final IpaAbstractMethod abstractMethod = IpaAbstractMethod.getMethod(signature);
-            	abstractMethod.setStateSpaceFactory(getStateSpaceFactory());
-            	abstractMethod.setDisplayName(shortName);
-            } catch (StateSpaceGenerationAbortedException e) {
-				logger.fatal("Unexpected exception");
-				throw new IllegalStateException(e.getMessage());
-			}
-=======
-			//methodMapping.put(signature, new SimpleAbstractMethod(signature, shortName, getStateSpaceFactory()));
+
             final IpaAbstractMethod abstractMethod = IpaAbstractMethod.getMethod(signature);
-			methodMapping.put(signature, abstractMethod );
             abstractMethod.setDisplayName(shortName);
->>>>>>> 66bcce34
 		}
 		for (SootMethod method : methods) {
 			translateMethod(method);
@@ -226,16 +213,8 @@
 		if (res.getControlFlow() == null) {
 			
 			String displayName = shortMethodSignature( Scene.v().getMethod(signature) );
-<<<<<<< HEAD
 			res.setDisplayName(displayName);
-			res.setStateSpaceFactory(getStateSpaceFactory());
 			
-=======
-
-			AbstractMethod defaultMethod = new SimpleAbstractMethod(signature + " (only default - empty Method)",
-					displayName);
-			methodMapping.put(signature, defaultMethod);
->>>>>>> 66bcce34
 			List<Semantics> defaultControlFlow = new ArrayList<>();
 			defaultControlFlow.add(new Skip(-1));
 			res.setControlFlow(defaultControlFlow);
