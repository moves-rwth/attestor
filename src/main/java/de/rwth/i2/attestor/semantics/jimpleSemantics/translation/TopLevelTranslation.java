--- conflicted
+++ resolved
@@ -1,24 +1,22 @@
 package de.rwth.i2.attestor.semantics.jimpleSemantics.translation;
+
+import java.util.*;
+
+import org.apache.logging.log4j.LogManager;
+import org.apache.logging.log4j.Logger;
 
 import de.rwth.i2.attestor.main.settings.Settings;
 import de.rwth.i2.attestor.semantics.jimpleSemantics.jimple.statements.Skip;
 import de.rwth.i2.attestor.semantics.jimpleSemantics.jimple.statements.Statement;
+import de.rwth.i2.attestor.semantics.jimpleSemantics.jimple.statements.invoke.AbstractMethod;
 import de.rwth.i2.attestor.semantics.jimpleSemantics.jimple.statements.invoke.SimpleAbstractMethod;
-import de.rwth.i2.attestor.semantics.jimpleSemantics.jimple.statements.invoke.AbstractMethod;
 import de.rwth.i2.attestor.semantics.jimpleSemantics.jimple.values.Value;
 import de.rwth.i2.attestor.stateSpaceGeneration.Semantics;
 import de.rwth.i2.attestor.stateSpaceGeneration.StateSpaceGenerationAbortedException;
 import de.rwth.i2.attestor.types.Type;
-import org.apache.logging.log4j.LogManager;
-import org.apache.logging.log4j.Logger;
-import soot.Scene;
-import soot.SootClass;
-import soot.SootMethod;
-import soot.Unit;
+import soot.*;
 import soot.jimple.Stmt;
 import soot.util.Chain;
-
-import java.util.*;
 
 /**
  * This class organizes the actual translation process by splitting a Jimple program
@@ -52,7 +50,7 @@
 	 * which is either the abstract semantic translation for this method or a
 	 * default method for those methods we do not translate.
 	 */
-	private Map<String, SimpleAbstractMethod> methodMapping;
+	private Map<String, AbstractMethod> methodMapping;
 
 	/**
 	 * The next level in the translation hierarchy. This level is the first one
@@ -109,16 +107,12 @@
 			logger.trace("Found soot method: " + method.getSignature());
 			String shortName = shortMethodSignature(method);
 			String signature = method.getSignature();
-<<<<<<< HEAD
-			methodMapping.put(signature, new SimpleAbstractMethod(signature, shortName, getStateSpaceFactory()));
-=======
-			try {
-				methodMapping.put(signature, new AbstractMethod(signature, shortName, getStateSpaceFactory()));
+            try {
+				methodMapping.put(signature, new SimpleAbstractMethod(signature, shortName, getStateSpaceFactory()));
 			} catch (StateSpaceGenerationAbortedException e) {
 				logger.fatal("Unexpected exception");
 				throw new IllegalStateException(e.getMessage());
 			}
->>>>>>> 94d1a322
 		}
 		for (SootMethod method : methods) {
 			translateMethod(method);
@@ -232,14 +226,10 @@
 			return res;
 		} else {
 			String displayName = shortMethodSignature( Scene.v().getMethod(signature) );
-<<<<<<< HEAD
-			SimpleAbstractMethod defaultMethod = new SimpleAbstractMethod(signature + " (only default - empty Method)",
-					displayName, getStateSpaceFactory());
-=======
+
 			AbstractMethod.StateSpaceFactory factory = getStateSpaceFactory();
-			AbstractMethod defaultMethod = new AbstractMethod(signature + " (only default - empty Method)",
+			AbstractMethod defaultMethod = new SimpleAbstractMethod(signature + " (only default - empty Method)",
 					displayName, factory);
->>>>>>> 94d1a322
 			methodMapping.put(signature, defaultMethod);
 			List<Semantics> defaultControlFlow = new ArrayList<>();
 			defaultControlFlow.add(new Skip(-1));
@@ -251,20 +241,7 @@
 		}
 	}
 
-<<<<<<< HEAD
-	private SimpleAbstractMethod.StateSpaceFactory getStateSpaceFactory() {
-
-		return (program, input, scopeDepth) -> {
-			return Settings.getInstance()
-					.factory()
-					.createStateSpaceGenerator(
-							program,
-							input,
-							scopeDepth
-					).generate();
-=======
 	private AbstractMethod.StateSpaceFactory getStateSpaceFactory() throws StateSpaceGenerationAbortedException {
->>>>>>> 94d1a322
 
 		return (program, input, scopeDepth) -> Settings.getInstance()
                 .factory()
