package de.rwth.i2.attestor.semantics.jimpleSemantics.translation;

import de.rwth.i2.attestor.ipa.IpaAbstractMethod;
import de.rwth.i2.attestor.main.scene.SceneObject;
import de.rwth.i2.attestor.semantics.jimpleSemantics.jimple.statements.Skip;
import de.rwth.i2.attestor.semantics.jimpleSemantics.jimple.statements.Statement;
import de.rwth.i2.attestor.semantics.jimpleSemantics.jimple.statements.invoke.AbstractMethod;
import de.rwth.i2.attestor.semantics.jimpleSemantics.jimple.values.Value;
import de.rwth.i2.attestor.stateSpaceGeneration.Semantics;
import de.rwth.i2.attestor.types.Type;
import org.apache.logging.log4j.LogManager;
import org.apache.logging.log4j.Logger;
import soot.Scene;
import soot.SootClass;
import soot.SootMethod;
import soot.Unit;
import soot.jimple.Stmt;
import soot.util.Chain;

import java.util.ArrayList;
import java.util.HashMap;
import java.util.List;
import java.util.Map;

/**
 * This class organizes the actual translation process by splitting a Jimple program
 * into methods and methods into units. The lower translation layers can ask
 * this element for the pc of a given unit and the method-translation for a
 * given method-signature.
 * <p>
 * The translation process is started by translate().
 * <p>
 * This class does not specify actual translation rules for statements/values/types. Those
 * can be found in the translation hierarchy starting in {@link #firstLevel}
 *
 * @author Hannah Arndt, Christoph
 */
public class TopLevelTranslation extends SceneObject implements JimpleToAbstractSemantics {

    /**
     * The logger for this class.
     */
    private static final Logger logger = LogManager.getLogger("TopLevelTranslation");
    /**
     * The next level in the translation hierarchy. This level is the first one
     * to actually translate statements/values/types.
     */
    private final JimpleToAbstractSemantics firstLevel;
    /**
     * Instance of Tarjan's Algorithm to find SCCs. Has to be filled with all call-edges
     * and can then be used to mark all recursive methods as such. Necessary to later compute
     * fixpoints for these methods instead of descending infinitely.
     */
    private final TarjanAlgorithm recursiveMethodDetection = new TarjanAlgorithm();
    /**
     * Maps the Units from the Jimple control flow of the method which is
     * currently translated to program counters.
     */
    private Map<Unit, Integer> currentUnitToPC;
    /**
     * necessary to fill the call graph during translation
     */
    private IpaAbstractMethod currentMethod;

    /**
     * Default initialization for TopLevelTranslation.
     * Sets the firstLevel of the translation hierarchy to
     * {@link StandardAbstractSemantics}
     */
    public TopLevelTranslation(SceneObject sceneObject) {

        super(sceneObject);
        firstLevel = new StandardAbstractSemantics(this);
    }

    /**
     * Initializes the TopLevelTranslation with a custom first level.
     *
     * @param firstLevel The custom first level of the translation process.
     */
    public TopLevelTranslation(SceneObject sceneObject, JimpleToAbstractSemantics firstLevel) {

        super(sceneObject);
        this.firstLevel = firstLevel;
        firstLevel.setTopLevel(this);
    }

    /**
     * First fills the methodMapping with new abstractMethods for each method in
     * the main class. Then fills these methods each with the corresponding
     * translation of statements.<br>
     * Assumes that soot.Scene already containsSubsumingState the Jimple code that should be
     * translated.
     *
     * @see #translateMethod(SootMethod)
     */
    public void translate() {

        ArrayList<SootMethod> methods = new ArrayList<>();

        //SootClass mainClass = Scene.v().getMainClass();

        // Determine all necessary (non-library) classes and its methods
        Chain<SootClass> sootClasses = Scene.v().getApplicationClasses();
        for (SootClass sootClass : sootClasses) {
            methods.addAll(sootClass.getMethods());
        }

        for (SootMethod method : methods) {
            logger.trace("Found soot method: " + method.getSignature());
            String shortName = shortMethodSignature(method);
            String signature = method.getSignature();

            final IpaAbstractMethod abstractMethod = scene().getMethod(signature);
            abstractMethod.setDisplayName(shortName);
            recursiveMethodDetection.addMethodAsVertex(abstractMethod);
<<<<<<< HEAD
		}
		for (SootMethod method : methods) {
			translateMethod(method);
		}
		
		recursiveMethodDetection.markRecursiveMethods();
	}

	/**
	 * Computes a shortened version of a method name that does not include all packages as a prefix.
	 *
	 * @param method The method whose shortened signature should be determined.
	 * @return A shortened method signature without package information.
	 */
	private String shortMethodSignature(SootMethod method) {
		StringBuilder params = new StringBuilder("(");
		boolean isFirst = true;
		for (soot.Type type : method.getParameterTypes()) {
			if (!isFirst) {
				params.append(", ");
			}
			isFirst = false;
			params.append(getShortName(type));
		}
		params.append(")");
		return getShortName(method.getReturnType()) + " " + method.getName() + params;
	}

	/**
	 * Computes a shortened version of a type name that does not include all packages as a prefix.
	 *
	 * @param type The type whose shortened name should be determined.
	 * @return The shortened name of the given type.
	 */
	private String getShortName(soot.Type type) {

		// escaped name was recently removed in soot.Type
		//String[] splitted = type.getEscapedName().split("\\.");

		String[] splitted = type.toString().split("\\.");
		return splitted[splitted.length - 1];
	}

	/**
	 * Sets {@link #currentUnitToPC} to a mapping with the units in this method.
	 * Then translates each statement and sets the resulting list as control
	 * flow in the corresponding abstractMethod.
	 * 
	 * @param method The method to translate.
	 */
	private void translateMethod( SootMethod method ) {

		currentMethod = IpaAbstractMethod.getMethod(method.getSignature());
		currentUnitToPC = new HashMap<>();

		Chain<Unit> units = method.getActiveBody().getUnits();
		Unit curr = units.getFirst();

		for (int i = 0; i < units.size(); i++) {
			currentUnitToPC.put(curr, i);
			curr = units.getSuccOf(curr);
		}

		List<Semantics> programStatements = new ArrayList<>();

		curr = units.getFirst();
		for (int i = 0; i < units.size(); i++) {
			programStatements.add(translateStatement((soot.jimple.Stmt) curr, i));
			curr = units.getSuccOf(curr);
		}

		logger.trace("method Name: " + method.getSignature());
		
		currentMethod.setControlFlow(programStatements);

	}

	@Override
	public Statement translateStatement(Stmt input, int pc) {
		return firstLevel.translateStatement(input, pc);
	}

	@Override
	public Value translateValue(soot.Value input) {
		return firstLevel.translateValue(input);
	}

	@Override
	public Type translateType(soot.Type input) {
		return firstLevel.translateType(input);
	}

	/**
	 * Gets the program counter associated with the requested unit in the method
	 * which is currently translated.
	 * 
	 * @param unit A unit in the jimple control flow.
	 * @return The associated program counter.
	 */
	int getPCforUnit(Unit unit) {
		return this.currentUnitToPC.get(unit);
	}

	/**
	 * Gets the abstract method for the given signature. If the method is not
	 * from the main class, it creates a default method with an empty body for
	 * this signature and adds it to the methodMapping.
	 * 
	 * @param signature The signature of the requested method.
	 * @return The corresponding abstract method.
	 */
	public AbstractMethod getMethod(String signature) throws StateSpaceGenerationAbortedException {
		IpaAbstractMethod res = IpaAbstractMethod.getMethod(signature);
		recursiveMethodDetection.addCallEdge(currentMethod, res);
		if (res.getControlFlow() == null) {
			
			String displayName = shortMethodSignature( Scene.v().getMethod(signature) );
			res.setDisplayName(displayName);
			
			List<Semantics> defaultControlFlow = new ArrayList<>();
			defaultControlFlow.add(new Skip(-1));
			res.setControlFlow(defaultControlFlow);

			logger.info("Method " + signature + " replaced by empty default method.");

		}
		
		return res;
	}

	@Override
	public void setTopLevel(TopLevelTranslation topLevel) {
		// not necessary		
	}
=======
        }
        for (SootMethod method : methods) {
            translateMethod(method);
        }

        recursiveMethodDetection.markRecursiveMethods();
    }

    /**
     * Computes a shortened version of a method name that does not include all packages as a prefix.
     *
     * @param method The method whose shortened signature should be determined.
     * @return A shortened method signature without package information.
     */
    private String shortMethodSignature(SootMethod method) {

        StringBuilder params = new StringBuilder("(");
        boolean isFirst = true;
        for (soot.Type type : method.getParameterTypes()) {
            if (!isFirst) {
                params.append(", ");
            }
            isFirst = false;
            params.append(getShortName(type));
        }
        params.append(")");
        return getShortName(method.getReturnType()) + " " + method.getName() + params;
    }

    /**
     * Computes a shortened version of a type name that does not include all packages as a prefix.
     *
     * @param type The type whose shortened name should be determined.
     * @return The shortened name of the given type.
     */
    private String getShortName(soot.Type type) {

        // escaped name was recently removed in soot.Type
        //String[] splitted = type.getEscapedName().split("\\.");

        String[] splitted = type.toString().split("\\.");
        return splitted[splitted.length - 1];
    }

    /**
     * Sets {@link #currentUnitToPC} to a mapping with the units in this method.
     * Then translates each statement and sets the resulting list as control
     * flow in the corresponding abstractMethod.
     *
     * @param method The method to translate.
     */
    private void translateMethod(SootMethod method) {

        currentMethod = scene().getMethod(method.getSignature());
        currentUnitToPC = new HashMap<>();

        Chain<Unit> units = method.getActiveBody().getUnits();
        Unit curr = units.getFirst();

        for (int i = 0; i < units.size(); i++) {
            currentUnitToPC.put(curr, i);
            curr = units.getSuccOf(curr);
        }

        List<Semantics> programStatements = new ArrayList<>();

        curr = units.getFirst();
        for (int i = 0; i < units.size(); i++) {
            programStatements.add(translateStatement((soot.jimple.Stmt) curr, i));
            curr = units.getSuccOf(curr);
        }

        logger.trace("method Name: " + method.getSignature());

        currentMethod.setControlFlow(programStatements);

    }

    @Override
    public Statement translateStatement(Stmt input, int pc) {

        return firstLevel.translateStatement(input, pc);
    }

    @Override
    public Value translateValue(soot.Value input) {

        return firstLevel.translateValue(input);
    }

    @Override
    public Type translateType(soot.Type input) {

        return firstLevel.translateType(input);
    }

    /**
     * Gets the program counter associated with the requested unit in the method
     * which is currently translated.
     *
     * @param unit A unit in the jimple control flow.
     * @return The associated program counter.
     */
    int getPCforUnit(Unit unit) {

        return this.currentUnitToPC.get(unit);
    }

    /**
     * Gets the abstract method for the given signature. If the method is not
     * from the main class, it creates a default method with an empty body for
     * this signature and adds it to the methodMapping.
     *
     * @param signature The signature of the requested method.
     * @return The corresponding abstract method.
     */
    public AbstractMethod getMethod(String signature) {

        IpaAbstractMethod res = scene().getMethod(signature);
        recursiveMethodDetection.addCallEdge(currentMethod, res);
        if (res.getControlFlow() == null) {

            String displayName = shortMethodSignature(Scene.v().getMethod(signature));
            res.setDisplayName(displayName);

            List<Semantics> defaultControlFlow = new ArrayList<>();
            defaultControlFlow.add(new Skip(this, -1));
            res.setControlFlow(defaultControlFlow);

            logger.warn("Method " + signature + " replaced by empty default method.");

        }

        return res;
    }

    @Override
    public void setTopLevel(TopLevelTranslation topLevel) {
        // not necessary
    }
>>>>>>> 8fc7d2c3
}<|MERGE_RESOLUTION|>--- conflicted
+++ resolved
@@ -114,142 +114,6 @@
             final IpaAbstractMethod abstractMethod = scene().getMethod(signature);
             abstractMethod.setDisplayName(shortName);
             recursiveMethodDetection.addMethodAsVertex(abstractMethod);
-<<<<<<< HEAD
-		}
-		for (SootMethod method : methods) {
-			translateMethod(method);
-		}
-		
-		recursiveMethodDetection.markRecursiveMethods();
-	}
-
-	/**
-	 * Computes a shortened version of a method name that does not include all packages as a prefix.
-	 *
-	 * @param method The method whose shortened signature should be determined.
-	 * @return A shortened method signature without package information.
-	 */
-	private String shortMethodSignature(SootMethod method) {
-		StringBuilder params = new StringBuilder("(");
-		boolean isFirst = true;
-		for (soot.Type type : method.getParameterTypes()) {
-			if (!isFirst) {
-				params.append(", ");
-			}
-			isFirst = false;
-			params.append(getShortName(type));
-		}
-		params.append(")");
-		return getShortName(method.getReturnType()) + " " + method.getName() + params;
-	}
-
-	/**
-	 * Computes a shortened version of a type name that does not include all packages as a prefix.
-	 *
-	 * @param type The type whose shortened name should be determined.
-	 * @return The shortened name of the given type.
-	 */
-	private String getShortName(soot.Type type) {
-
-		// escaped name was recently removed in soot.Type
-		//String[] splitted = type.getEscapedName().split("\\.");
-
-		String[] splitted = type.toString().split("\\.");
-		return splitted[splitted.length - 1];
-	}
-
-	/**
-	 * Sets {@link #currentUnitToPC} to a mapping with the units in this method.
-	 * Then translates each statement and sets the resulting list as control
-	 * flow in the corresponding abstractMethod.
-	 * 
-	 * @param method The method to translate.
-	 */
-	private void translateMethod( SootMethod method ) {
-
-		currentMethod = IpaAbstractMethod.getMethod(method.getSignature());
-		currentUnitToPC = new HashMap<>();
-
-		Chain<Unit> units = method.getActiveBody().getUnits();
-		Unit curr = units.getFirst();
-
-		for (int i = 0; i < units.size(); i++) {
-			currentUnitToPC.put(curr, i);
-			curr = units.getSuccOf(curr);
-		}
-
-		List<Semantics> programStatements = new ArrayList<>();
-
-		curr = units.getFirst();
-		for (int i = 0; i < units.size(); i++) {
-			programStatements.add(translateStatement((soot.jimple.Stmt) curr, i));
-			curr = units.getSuccOf(curr);
-		}
-
-		logger.trace("method Name: " + method.getSignature());
-		
-		currentMethod.setControlFlow(programStatements);
-
-	}
-
-	@Override
-	public Statement translateStatement(Stmt input, int pc) {
-		return firstLevel.translateStatement(input, pc);
-	}
-
-	@Override
-	public Value translateValue(soot.Value input) {
-		return firstLevel.translateValue(input);
-	}
-
-	@Override
-	public Type translateType(soot.Type input) {
-		return firstLevel.translateType(input);
-	}
-
-	/**
-	 * Gets the program counter associated with the requested unit in the method
-	 * which is currently translated.
-	 * 
-	 * @param unit A unit in the jimple control flow.
-	 * @return The associated program counter.
-	 */
-	int getPCforUnit(Unit unit) {
-		return this.currentUnitToPC.get(unit);
-	}
-
-	/**
-	 * Gets the abstract method for the given signature. If the method is not
-	 * from the main class, it creates a default method with an empty body for
-	 * this signature and adds it to the methodMapping.
-	 * 
-	 * @param signature The signature of the requested method.
-	 * @return The corresponding abstract method.
-	 */
-	public AbstractMethod getMethod(String signature) throws StateSpaceGenerationAbortedException {
-		IpaAbstractMethod res = IpaAbstractMethod.getMethod(signature);
-		recursiveMethodDetection.addCallEdge(currentMethod, res);
-		if (res.getControlFlow() == null) {
-			
-			String displayName = shortMethodSignature( Scene.v().getMethod(signature) );
-			res.setDisplayName(displayName);
-			
-			List<Semantics> defaultControlFlow = new ArrayList<>();
-			defaultControlFlow.add(new Skip(-1));
-			res.setControlFlow(defaultControlFlow);
-
-			logger.info("Method " + signature + " replaced by empty default method.");
-
-		}
-		
-		return res;
-	}
-
-	@Override
-	public void setTopLevel(TopLevelTranslation topLevel) {
-		// not necessary		
-	}
-=======
         }
         for (SootMethod method : methods) {
             translateMethod(method);
@@ -390,5 +254,4 @@
     public void setTopLevel(TopLevelTranslation topLevel) {
         // not necessary
     }
->>>>>>> 8fc7d2c3
 }