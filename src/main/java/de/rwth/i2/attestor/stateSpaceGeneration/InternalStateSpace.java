package de.rwth.i2.attestor.stateSpaceGeneration;

import gnu.trove.list.array.TIntArrayList;
import gnu.trove.map.TIntObjectMap;
import gnu.trove.map.hash.TIntObjectHashMap;
import gnu.trove.set.TIntSet;
import gnu.trove.set.hash.TIntHashSet;
import org.apache.logging.log4j.LogManager;
import org.apache.logging.log4j.Logger;

import java.util.*;
import java.util.function.IntPredicate;

public class InternalStateSpace implements StateSpace {

<<<<<<< HEAD
    private final static Logger logger = LogManager.getLogger("InternalStateSpace");
=======
    private Logger logger = LogManager.getLogger("InternalStateSpace");
>>>>>>> c430bffa

    private Set<ProgramState> allStates;
    private Set<ProgramState> initialStates;

    private TIntSet finalStateIds;

    private TIntObjectMap<TIntArrayList> materializationSuccessors;
    private TIntObjectMap<TIntArrayList> controlFlowSuccessors;
    private int nextStateId = 0;
    private int maximalStateSize = 0;

    public InternalStateSpace(int capacity) {

        allStates = new HashSet<>(capacity);
        initialStates = new HashSet<>(100);
        finalStateIds = new TIntHashSet(100);
        materializationSuccessors = new TIntObjectHashMap<>(capacity);
        controlFlowSuccessors = new TIntObjectHashMap<>(capacity);
    }

    @Override
    public boolean contains(ProgramState state) {

        return allStates.contains(state);
    }

    @Override
    public Set<ProgramState> getStates() {

        return Collections.unmodifiableSet(allStates);
    }

    @Override
    public Set<ProgramState> getInitialStates() {

        return Collections.unmodifiableSet(initialStates);
    }

    @Override
    public Set<ProgramState> getFinalStates() {

        return filterStates(
                id -> finalStateIds.contains(id),
                finalStateIds.size()
        );
    }

    private Set<ProgramState> filterStates(IntPredicate filter, int size) {

        Set<ProgramState> result = new HashSet<>(size);

        if(size == 0) {
            return result;
        }

        for(ProgramState s : allStates) {
            if(filter.test(s.getStateSpaceId())) {
                result.add(s);
            }
            if(result.size() == size) {
                return result;
            }
        }
<<<<<<< HEAD
        logger.warn("Not all state ids could be found. Got " + result.size() + ", expected " + size);
=======

        logger.warn("Not all successor state IDs could be found");
>>>>>>> c430bffa
        return result;
    }

    @Override
    public Set<ProgramState> getControlFlowSuccessorsOf(ProgramState state) {

        int stateSpaceId = state.getStateSpaceId();
        TIntArrayList successors = controlFlowSuccessors.get(stateSpaceId);


        if(successors.isEmpty()) {
            return Collections.emptySet();
        }

        return filterStates(
            successors::contains,
            successors.size()
        );
    }

    @Override
    public Set<ProgramState> getMaterializationSuccessorsOf(ProgramState state) {

        int stateSpaceId = state.getStateSpaceId();
        TIntArrayList successors = materializationSuccessors.get(stateSpaceId);

        if(successors.isEmpty()) {
            return Collections.emptySet();
        }

        return filterStates(
                successors::contains,
                successors.size()
        );
    }


    @Override
    public void addState(ProgramState state) {

        if(allStates.add(state)) {
            state.setStateSpaceId(nextStateId);
            materializationSuccessors.put(nextStateId, new TIntArrayList());
            controlFlowSuccessors.put(nextStateId, new TIntArrayList());
            ++nextStateId;
            maximalStateSize = Math.max(maximalStateSize, state.getSize());
        }
    }

    @Override
    public void addInitialState(ProgramState state) {
        addState(state);
        initialStates.add(state);
    }

    @Override
    public void setFinal(ProgramState state) {
        finalStateIds.add(state.getStateSpaceId());
    }

    @Override
    public void addMaterializationTransition(ProgramState from, ProgramState to) {

        int fId = from.getStateSpaceId();
        int tId = to.getStateSpaceId();
        materializationSuccessors.get(fId).add(tId);
    }

    @Override
    public void addControlFlowTransition(ProgramState from, ProgramState to) {

        int fId = from.getStateSpaceId();
        int tId = to.getStateSpaceId();
        controlFlowSuccessors.get(fId).add(tId);
    }

    @Override
    public int getMaximalStateSize() {

        return maximalStateSize;
    }
}<|MERGE_RESOLUTION|>--- conflicted
+++ resolved
@@ -13,11 +13,7 @@
 
 public class InternalStateSpace implements StateSpace {
 
-<<<<<<< HEAD
     private final static Logger logger = LogManager.getLogger("InternalStateSpace");
-=======
-    private Logger logger = LogManager.getLogger("InternalStateSpace");
->>>>>>> c430bffa
 
     private Set<ProgramState> allStates;
     private Set<ProgramState> initialStates;
@@ -81,12 +77,8 @@
                 return result;
             }
         }
-<<<<<<< HEAD
-        logger.warn("Not all state ids could be found. Got " + result.size() + ", expected " + size);
-=======
 
         logger.warn("Not all successor state IDs could be found");
->>>>>>> c430bffa
         return result;
     }
 
