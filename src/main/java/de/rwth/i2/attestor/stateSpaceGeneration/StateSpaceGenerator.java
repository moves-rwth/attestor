--- conflicted
+++ resolved
@@ -268,8 +268,6 @@
         return stateSpace;
     }
 
-<<<<<<< HEAD
-=======
 	private boolean isTerminalStatement(Semantics stateSemantics) {
 		return stateSemantics.getClass() == TerminalStatement.class;
 	}
@@ -277,7 +275,6 @@
     /**
      * @return true iff further states can and should be generated.
      */
->>>>>>> 035aae71
     private boolean hasUnexploredStates() {
 
         return !unexploredConfigurations.isEmpty();
