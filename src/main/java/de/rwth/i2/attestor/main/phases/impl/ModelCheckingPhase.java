--- conflicted
+++ resolved
@@ -77,7 +77,6 @@
             return;
         }
 
-<<<<<<< HEAD
         if(allSatisfied) {
             logHighlight("Model checking results: All provided LTL formulae are satisfied.");
         } else {
@@ -87,27 +86,10 @@
         for(Map.Entry<LTLFormula, Boolean> result : formulaResults.entrySet()) {
             if(result.getValue()) {
                 logger.log(Level.getLevel("LTL-SAT"), result.getKey().getFormulaString());
-=======
-        logSum("Model checking results:");
-        logSum("+-----------+-------------------------------------------------------+");
-        for (Map.Entry<LTLFormula, Boolean> result : formulaResults.entrySet()) {
-            if (result.getValue()) {
-                logSum(String.format("| %-9s | %s", "satisfied", result.getKey().getFormulaString()));
->>>>>>> 8fc7d2c3
             } else {
                 logger.log(Level.getLevel("LTL-UNSAT"), result.getKey().getFormulaString());
             }
         }
-<<<<<<< HEAD
-=======
-        logSum("+-----------+-------------------------------------------------------+");
-
-        if (allSatisfied) {
-            logger.log(Level.getLevel("LTL-SAT"), "All provided LTL formulae are satisfied.");
-        } else {
-            logger.log(Level.getLevel("LTL-UNSAT"), "Some provided LTL formulae are violated.");
-        }
->>>>>>> 8fc7d2c3
     }
 
     @Override
