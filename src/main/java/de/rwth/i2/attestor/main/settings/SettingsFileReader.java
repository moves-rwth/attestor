package de.rwth.i2.attestor.main.settings;

<<<<<<< HEAD
import java.io.*;
import java.util.HashMap;
import java.util.Scanner;

import de.rwth.i2.attestor.LTLFormula;
import de.rwth.i2.attestor.generated.lexer.LexerException;
import de.rwth.i2.attestor.generated.parser.ParserException;
import org.apache.logging.log4j.Level;
=======
import de.rwth.i2.attestor.automata.JsonToHeapAutomatonParser;
import de.rwth.i2.attestor.util.DebugMode;
>>>>>>> 1a64c979
import org.apache.logging.log4j.LogManager;
import org.apache.logging.log4j.Logger;
import org.json.JSONArray;
import org.json.JSONObject;

import java.io.FileNotFoundException;
import java.io.FileReader;
import java.util.Scanner;

/**
 * Populates {@link Settings} from a settings file.
 *
 * @author Hannah Arndt, Christoph, Christina
 */
public class SettingsFileReader {

    /**
     * The logger of this class.
     */
    private static final Logger logger = LogManager.getLogger( "SettingsFileReader" );

    /**
     * The JSONObject obtained from parsing the provided JSON file.
     */
	private JSONObject jsonSettings;

    /**
     * Creates a SettingsFileReader to parse a JSON file.
     * @param file A JSON file that contains settings.
     */
	public SettingsFileReader( String file ) {
		Scanner scan;
		try {

			scan = new Scanner(new FileReader(file));
			StringBuilder str = new StringBuilder();
			while (scan.hasNext())
				str.append(scan.nextLine()).append("\n");
			scan.close();

			jsonSettings = new JSONObject(str.toString());
			Settings settings = Settings.getInstance();
			
			//this.input = settings.getJSONObject("input");
			//initializeOptionsFromJson( settings.getJSONObject("options") );
			//this.options = settings.getJSONObject("options");
			//this.output = settings.getJSONObject("output");
			
		} catch (FileNotFoundException e) {
		    logger.fatal(
		           "The settings file '" + file + "' could not be found. Execution is aborted.\n"
                    + "\tThe home directory of this tool is '" + System.getProperty("user.dir") + "'"
            );
			logger.fatal("Settings file '" + file + "' could not be found. Aborting.");
			System.exit(1);
		}
	}

    /**
     * Populates all input settings from the parsed settings file.
     * @param settings All settings.
     * @return The populated input settings.
     */
	public InputSettings getInputSettings( Settings settings ){
		JSONObject jsonInput = jsonSettings.getJSONObject( "input" );
		InputSettings input = settings.input();
		
		if( jsonInput.has( "defaultPath" ) ){
			input.setDefaultPath( jsonInput.getString( "defaultPath" ) );
		}
		
		JSONObject programSettings = jsonInput.getJSONObject( "program" );
		if( programSettings.has( "classpath" )){
			input.setClasspath( programSettings.getString( "classpath" )  );
		}else if( !jsonInput.has( "defaultPath" )){
			logger.error("You must define a default path or a classpath");
		}
		input.setClassName( programSettings.getString( "class" ) );
		input.setMethodName( programSettings.getString( "method" ) );
		
		JSONObject grammarSettings = jsonInput.getJSONObject( "grammar" );
		if(grammarSettings.has("file")) {
			if (grammarSettings.has("path")) {
				input.setPathToGrammar(grammarSettings.getString("path"));
			} else if (!jsonInput.has("defaultPath")) {
				logger.error("You must define a default path or a path for grammar");
			}
			input.setGrammarName(grammarSettings.getString("file"));
		}

		// Add requested predefined grammars
		JSONArray predefinedGrammarSettings = jsonInput.getJSONArray( "predefinedGrammars" );
		for(int i = 0; i < predefinedGrammarSettings.length(); i++){
			JSONObject predefinedGrammarSetting = predefinedGrammarSettings.getJSONObject(i);
			String grammarType = predefinedGrammarSetting.getString("type");

			// Check if corresponding grammar exists
			if(SettingsFileReader.class.getClassLoader().getResource("predefinedGrammars/" + grammarType + ".json") != null){

					HashMap<String, String> rename = extractMapping(predefinedGrammarSetting);
					input.addPredefinedGrammar(predefinedGrammarSetting.getString("type"), rename);
					logger.debug("Adding predefined grammar " + grammarType);
			} else {
				logger.warn("No predefined grammar of type " + predefinedGrammarSetting.getString("type") + " available. Skipping it.");
			}


		}
<<<<<<< HEAD

		//if(jsonInput.has("initialState")){
			JSONObject initialSettings = jsonInput.getJSONObject("initialState");
			if( initialSettings.has( "path" ) ){
				input.setPathToInput( initialSettings.getString( "path" ) );
			}else if( (!jsonInput.has( "defaultPath" )) && initialSettings.has("file")){
				logger.error("You must define a default path or a path for the initial state");
			}
			System.out.println(initialSettings.toString());
			if(initialSettings.has("file")) {
				input.setInputName(initialSettings.getString("file"));
			} else if(input.getInputName() == null) {
				// Set default: empty HC
				//} else {
				if (SettingsFileReader.class.getClassLoader().getResource("initialStates") == null) {
					logger.entry("Default initial states location not found!");
				} else {
					input.setInitialStatesURL(SettingsFileReader.class.getClassLoader().getResource("initialStates/emptyInput.json"));
				}
			}
		//}

		
=======
		input.setInputName( initialSettings.getString( "file" ) );

>>>>>>> 1a64c979
		return input;
	}

	private HashMap<String,String> extractMapping(JSONObject predefinedGrammarSetting) {

		HashMap<String, String> rename = null;
		// Read in the type and field name mapping
		try {
			BufferedReader br = new BufferedReader(new FileReader(predefinedGrammarSetting.getString("definition")));
			String definitionsLine = null;
			rename = new HashMap<String, String>();
			try {
				definitionsLine = br.readLine();
			} catch (IOException e) {
				e.printStackTrace();
			}
			while(definitionsLine != null){
				if(definitionsLine.startsWith("@Rename")){
					String[] map = definitionsLine.replace("@Rename", "").split("->");
					assert map.length == 2;

					rename.put(map[0].trim(), map[1].trim());
				}

				try {
					definitionsLine = br.readLine();
				} catch (IOException e) {
					e.printStackTrace();
				}

			}
		} catch (FileNotFoundException e) {
			logger.warn("File " + predefinedGrammarSetting.getString("definition") + " not found. Skipping predefined grammar "
					+ predefinedGrammarSetting.getString("type") + ".");
		}

		return rename;
	}

	/**
     * Populates all option settings from the parsed settings file.
     * @param settings All settings.
     * @return The populated option settings.
     */
	public OptionSettings getOptionSettings( Settings settings ){
		JSONObject jsonOptions = jsonSettings.getJSONObject( "options" );
		OptionSettings options = settings.options();
		
		if(jsonOptions.has( "mode" )) {
			options.setIndexedMode( jsonOptions.get( "mode" ).equals( "indexed" ) );
		}

		DebugMode.ENABLED = jsonOptions.has("logging");

		if( jsonOptions.has( "depth" )) {
			options.setMinDereferenceDepth( jsonOptions.getInt( "depth" ) );
		}

		if( jsonOptions.has( "maximalStateSpace") ) {
			options.setMaxStateSpaceSize( jsonOptions.getInt( "maximalStateSpace" ) );
		}

		if( jsonOptions.has(  "maximalHeap" ) ) {
			options.setMaxStateSize( jsonOptions.getInt( "maximalHeap" ) );
		}

		if( jsonOptions.has( "aggressiveThreshold" )) {
			options.setAggressiveAbstractionThreshold( jsonOptions.getInt( "aggressiveThreshold" ));
		}

		if( jsonOptions.has( "aggressiveReturn" ) ){
			options.setAggressiveReturnAbstraction( jsonOptions.getBoolean( "aggressiveReturn" ) );
		}

		if( jsonOptions.has( "removeDeadVariables" ) ){
			options.setRemoveDeadVariables( jsonOptions.getBoolean( "removeDeadVariables" ) );
		}

		if( jsonOptions.has("stateLabeling") ) {
            JSONArray stateLabelingSettings = jsonOptions.getJSONArray("stateLabeling");
            JsonToHeapAutomatonParser parser = new JsonToHeapAutomatonParser(stateLabelingSettings);
            options.setStateLabelingAutomaton( parser.getHeapAutomaton() );
        }

        if( jsonOptions.has("stateRefinement") ) {
            JSONArray stateRefinementSettings = jsonOptions.getJSONArray("stateRefinement");
            JsonToHeapAutomatonParser parser = new JsonToHeapAutomatonParser(stateRefinementSettings);
            options.setStateRefinementAutomaton( parser.getHeapAutomaton() );
        }

		return options;
	}

    /**
     * Populates all output settings from the parsed settings file.
     * @param settings All settings.
     * @return The populated output settings.
     */
	public OutputSettings getOutputSettings( Settings settings ){
		JSONObject jsonOutput = jsonSettings.getJSONObject( "output" );
		OutputSettings output = settings.output();
		
		if( jsonOutput.has( "defaultPath" )){
			output.setDefaultPath( jsonOutput.getString( "defaultPath" ) );
		}
		
		if( jsonOutput.has( "stateSpace" ) ){
			output.setExportStateSpace( true );
			JSONObject jsonStateSpace = jsonOutput.getJSONObject( "stateSpace" );
			if( jsonStateSpace.has( "path" ) ){
				output.setPathForStateSpace( jsonStateSpace.getString( "path" ) );
			}
			if( jsonStateSpace.has( "folder" ) ){
				output.setFolderForStateSpace( jsonStateSpace.getString( "folder" ) );
			}
		}
		
		if( jsonOutput.has( "terminalStates" ) ){
			output.setExportTerminalStates( true );
			JSONObject jsonTerminalStates = jsonOutput.getJSONObject( "terminalStates" );
			if( jsonTerminalStates.has( "path" ) ){
				output.setPathForTerminalStates( jsonTerminalStates.getString( "path" ) );
			}
			if( jsonTerminalStates.has( "folder" ) ){
				output.setPathForTerminalStates( jsonTerminalStates.getString( "folder" ) );
			}
		}
		
		if( jsonOutput.has( "grammar" ) ){
			output.setExportGrammar( true );
			JSONObject jsonGrammar = jsonOutput.getJSONObject( "grammar" );
			if( jsonGrammar.has( "path" ) ){
				output.setPathForGrammar( jsonGrammar.getString( "path" ) );
			}
			if( jsonGrammar.has( "folder" ) ){
				output.setFolderForGrammar( jsonGrammar.getString( "folder" ) );
			}
		}
		
		if( jsonOutput.has( "bigStates" ) ){
			output.setExportBigStates( true );
			JSONObject jsonBS = jsonOutput.getJSONObject( "bigStates" );
			output.exportBigStatesThreshold( jsonBS.getInt( "threshold" ) );
			if( jsonBS.has( "path" ) ){
				output.setPathForBigStates( jsonBS.getString( "path" ) );
			}
			if( jsonBS.has( "folder" ) ){
				output.setFolderForBigStates( jsonBS.getString( "folder" ) );
			}
		}
		
		return output;
	}

	/**
	 * Populates the model checking settings with the input from the parsed settings file.
	 * @param settings all settings
	 * @return the populated model checking settings
	 */
	public ModelCheckingSettings getMCSettings(Settings settings){
		JSONObject jsonMC = jsonSettings.getJSONObject( "modelChecking" );
		ModelCheckingSettings mc = settings.modelChecking();

		if( jsonMC.has( "enabled" )){
			mc.setModelCheckingEnabled(jsonMC.getBoolean("enabled"));
		}
		if( jsonMC.has("formulae")){
			String formulaeString = jsonMC.getString("formulae");
			for(String formula : formulaeString.split(",")){
				try {
					mc.addFormula(new LTLFormula(formula));
				} catch (Exception e) {
					logger.log(Level.WARN, "The input " + formula + " is not a valid LTL formula. Skipping it.");

				}
			}
		}

		return mc;
	}
	
}<|MERGE_RESOLUTION|>--- conflicted
+++ resolved
@@ -1,25 +1,19 @@
 package de.rwth.i2.attestor.main.settings;
 
-<<<<<<< HEAD
-import java.io.*;
-import java.util.HashMap;
-import java.util.Scanner;
-
 import de.rwth.i2.attestor.LTLFormula;
-import de.rwth.i2.attestor.generated.lexer.LexerException;
-import de.rwth.i2.attestor.generated.parser.ParserException;
-import org.apache.logging.log4j.Level;
-=======
 import de.rwth.i2.attestor.automata.JsonToHeapAutomatonParser;
 import de.rwth.i2.attestor.util.DebugMode;
->>>>>>> 1a64c979
+import org.apache.logging.log4j.Level;
 import org.apache.logging.log4j.LogManager;
 import org.apache.logging.log4j.Logger;
 import org.json.JSONArray;
 import org.json.JSONObject;
 
+import java.io.BufferedReader;
 import java.io.FileNotFoundException;
 import java.io.FileReader;
+import java.io.IOException;
+import java.util.HashMap;
 import java.util.Scanner;
 
 /**
@@ -121,34 +115,23 @@
 
 
 		}
-<<<<<<< HEAD
-
-		//if(jsonInput.has("initialState")){
+
 			JSONObject initialSettings = jsonInput.getJSONObject("initialState");
 			if( initialSettings.has( "path" ) ){
 				input.setPathToInput( initialSettings.getString( "path" ) );
 			}else if( (!jsonInput.has( "defaultPath" )) && initialSettings.has("file")){
 				logger.error("You must define a default path or a path for the initial state");
 			}
-			System.out.println(initialSettings.toString());
 			if(initialSettings.has("file")) {
 				input.setInputName(initialSettings.getString("file"));
 			} else if(input.getInputName() == null) {
-				// Set default: empty HC
-				//} else {
 				if (SettingsFileReader.class.getClassLoader().getResource("initialStates") == null) {
-					logger.entry("Default initial states location not found!");
+					throw new IllegalStateException("Default initial states location not found.");
 				} else {
 					input.setInitialStatesURL(SettingsFileReader.class.getClassLoader().getResource("initialStates/emptyInput.json"));
 				}
 			}
-		//}
-
-		
-=======
-		input.setInputName( initialSettings.getString( "file" ) );
-
->>>>>>> 1a64c979
+
 		return input;
 	}
 
