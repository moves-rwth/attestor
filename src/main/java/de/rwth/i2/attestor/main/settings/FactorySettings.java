package de.rwth.i2.attestor.main.settings;

import java.io.*;
import java.util.ArrayList;
import java.util.List;

import org.apache.logging.log4j.LogManager;
import org.apache.logging.log4j.Logger;

import de.rwth.i2.attestor.graph.*;
import de.rwth.i2.attestor.graph.heap.HeapConfiguration;
import de.rwth.i2.attestor.graph.heap.internal.InternalHeapConfiguration;
import de.rwth.i2.attestor.io.FileUtils;
import de.rwth.i2.attestor.io.jsonExport.cytoscapeFormat.JsonStateSpaceExporter;
import de.rwth.i2.attestor.programState.defaultState.DefaultProgramState;
import de.rwth.i2.attestor.programState.defaultState.RefinedDefaultNonterminal;
<<<<<<< HEAD
import de.rwth.i2.attestor.programState.indexedState.AnnotatedSelectorLabel;
import de.rwth.i2.attestor.programState.indexedState.IndexedNonterminalImpl;
import de.rwth.i2.attestor.programState.indexedState.IndexedState;
import de.rwth.i2.attestor.stateSpaceGeneration.impl.AggressivePostProcessingStrategy;
import de.rwth.i2.attestor.stateSpaceGeneration.impl.FinalStateSubsumptionPostProcessingStrategy;
import de.rwth.i2.attestor.stateSpaceGeneration.impl.NoPostProcessingStrategy;
=======
import de.rwth.i2.attestor.programState.indexedState.*;
import de.rwth.i2.attestor.stateSpaceGeneration.*;
>>>>>>> 5884f2e6
import de.rwth.i2.attestor.types.GeneralType;
import de.rwth.i2.attestor.types.Type;

/**
 *
 * A factory()() class to create all commonly used objects that depend on previously defined settings.
 *
 * @author Christoph
 */
public class FactorySettings {

	/**
	 * The logger of this class.
	 */
	private static final Logger logger = LogManager.getLogger( "FactorySettings");

<<<<<<< HEAD
    /**
     * The total number of states that has been generated since running the tool.
     */
    private long totalNumberOfStates = 0;

    /**
     * @return A HeapConfiguration that containsSubsumingState neither nodes nor edges.
     */
    public HeapConfiguration createEmptyHeapConfiguration() {
                                                          return new InternalHeapConfiguration();
                                                                                                 }

    /**
     * Creates a Nonterminal symbol with the provided label.
     * @param label The label of the Nonterminal.
     * @return The Nonterminal.
     */
    public Nonterminal getNonterminal(String label) {
        if(requiresIndexedSymbols() && requiresRefinedSymbols()) {
        	logger.warn("Refinement of indexed grammars is not supported yet.");
        	return new IndexedNonterminalImpl(label, new ArrayList<>());
            //throw new IllegalArgumentException("Refinement of indexed grammars is not supported yet.");
        } else if(requiresIndexedSymbols()) {
            return new IndexedNonterminalImpl(label, new ArrayList<>());
        } else if(requiresRefinedSymbols()) {
            return new RefinedDefaultNonterminal(BasicNonterminal.getNonterminal(label), null);
        } else {
            return BasicNonterminal.getNonterminal(label);
        }
    }

    /**
     * @return true if and only if an indexed analysis is performed.
     */
    private boolean requiresIndexedSymbols() {
        return Settings.getInstance().options().isIndexedMode();
    }

    /**
     * @return True if and only if heap automata are required.
     */
    private boolean requiresRefinedSymbols() {

        return Settings.getInstance().options().isGrammarRefinementEnabled();
    }

    /**
     * Creates a Nonterminal symbol with the provided parameters.
     * @param label The label of the Nonterminal symbol.
     * @param rank The number of nodes that have to be attached to an edge labeled with this Nonterminal.
     * @param isReductionTentacle An array of length rank that determines for each tentacle whether it is a reduction
     *                            tentacle or not. The i-th tentacle is a reduction tentacle if replacing a hyperedge
     *                            labeled with this Nonterminal never creates an outgoing edge at the i-th external
     *                            node.
     * @return The Nonterminal.
     */
    public Nonterminal createNonterminal(String label, int rank, boolean[] isReductionTentacle) {

        if(requiresIndexedSymbols() && requiresRefinedSymbols()) {
        	logger.warn("Refinement of indexed grammars is not supported yet.");
        	return new IndexedNonterminalImpl(label, rank, isReductionTentacle, new ArrayList<>());
           // throw new IllegalArgumentException("Refinement of indexed grammars is not supported yet.");
        } else if(requiresIndexedSymbols()) {
            return new IndexedNonterminalImpl(label, rank, isReductionTentacle, new ArrayList<>());
        } else if(requiresRefinedSymbols()) {
            return new RefinedDefaultNonterminal(
                    BasicNonterminal.getNonterminal(label, rank, isReductionTentacle),
                    null
            );
        } else {
            return BasicNonterminal.getNonterminal(label, rank, isReductionTentacle);
        }
    }

    /**
     * Creates a SelectorLabel with the provided label.
     * @param label A String describing this SelectorLabel.
     * @return The SelectorLabel.
     */
    public SelectorLabel getSelectorLabel(String label)  {

        if(requiresIndexedSymbols()) {
            return new AnnotatedSelectorLabel(label, "");
        } else {
            return BasicSelectorLabel.getSelectorLabel(label);
        }
    }

    /**
     * Creates a Type with the provided name.
     * @param name The name of the Type.
     * @return The Type.
     */
    public Type getType(String name) {
                                   return GeneralType.getType(name);
                                                                    }

    /**
     * Creates an object to export state spaces.
     * @param directory the directory to which the exportet files are written
     * @param filename The name of the file the state space should be exported to.
     * @param stateSpace The state space to export.
     * @param program the program that was analyzed
     * @throws IOException if the writing to the directory failes
     */
    public void export(String directory, String filename, StateSpace stateSpace, Program program) throws IOException {

        FileUtils.createDirectories(directory);
        Writer writer = new BufferedWriter(
                new OutputStreamWriter( new FileOutputStream(directory + File.separator + filename) )
        );
        StateSpaceExporter exporter = new JsonStateSpaceExporter(writer);
        exporter.export(stateSpace, program);
        writer.close();
    }

    /**
     * Adds a number of previously generated states to the global state counter.
     * @param states The number of freshly generated states.
     */
    private void addGeneratedStates(int states) {

        assert(states >= 0);

        totalNumberOfStates += states;
    }

    /**
     * Resets the global state counter.
     */
    public void resetTotalNumberOfStates() {
        totalNumberOfStates = 0;
    }

    /**
     * @return The total number of states generated since running the tool.
     */
    public long getTotalNumberOfStates() {
        return totalNumberOfStates;
    }


    public StateSpaceGenerator createStateSpaceGenerator(Program program, HeapConfiguration input, int scopeDepth) {

        return getStateSpaceGeneratorBuilder()
                .setProgram(program)
                .addInitialState(
                        createProgramState(input, scopeDepth)
                )
                .build();
    }

    public StateSpaceGenerator createStateSpaceGenerator(Program program,
                                                         List<HeapConfiguration> inputs, int scopeDepth) {
        List<ProgramState> inputStates = new ArrayList<>(inputs.size());
        inputs.forEach(hc -> inputStates.add(createProgramState(hc, scopeDepth)));

        return getStateSpaceGeneratorBuilder()
                .setProgram(program)
                .addInitialStates(
                        inputStates
                )
                .build();
    }

    private SSGBuilder getStateSpaceGeneratorBuilder() {

        StateSpaceGenerationSettings stateSpaceGenerationSettings = Settings.getInstance().stateSpaceGeneration();
        return StateSpaceGenerator
                .builder()
                .setStateLabelingStrategy(
                        stateSpaceGenerationSettings.getStateLabelingStrategy()
                )
                .setMaterializationStrategy(
                        stateSpaceGenerationSettings.getMaterializationStrategy()
                )
                .setCanonizationStrategy(
                        stateSpaceGenerationSettings.getCanonicalizationStrategy()
                )
                .setAbortStrategy(
                        stateSpaceGenerationSettings.getAbortStrategy()
                )
                .setStateRefinementStrategy(
                        stateSpaceGenerationSettings.getStateRefinementStrategy()
                )
                .setStateCounter(
                        this::addGeneratedStates
                )
                .setDeadVariableElimination(
                        Settings.getInstance().options().isRemoveDeadVariables()
                )
                .setBreadthFirstSearchEnabled(false)
                .setExplorationStrategy((s,sp) -> true)
                .setStateSpaceSupplier(() -> new InternalStateSpace(Settings.getInstance().options().getMaxStateSpaceSize()))
                .setSemanticsOptionsSupplier(DefaultSymbolicExecutionObserver::new)
                .setPostProcessingStrategy(getPostProcessingStrategy())
                ;

    }

    private PostProcessingStrategy getPostProcessingStrategy() {

        OptionSettings optionSettings = Settings.getInstance().options();
        CanonicalizationStrategy aggressiveStrategy = Settings
                .getInstance()
                .stateSpaceGeneration()
                .getAggressiveCanonicalizationStrategy();

        if(optionSettings.getAbstractionDistance() == 0) {
            return new NoPostProcessingStrategy();
        }

        if(optionSettings.isIndexedMode()) {
            return new AggressivePostProcessingStrategy(aggressiveStrategy);
        }

        return new FinalStateSubsumptionPostProcessingStrategy(aggressiveStrategy);
    }

    public ProgramState createProgramState(HeapConfiguration heapConfiguration, int scopeDepth) {

        ProgramState result;

        if(scopeDepth > 0)  {
            if(requiresIndexedSymbols()) {
                result = new IndexedState(heapConfiguration, scopeDepth);
            } else {
                result = new DefaultProgramState(heapConfiguration, scopeDepth);
            }
        } else {
            if(requiresIndexedSymbols()) {
                result = new IndexedState(heapConfiguration);
            } else {
                result = new DefaultProgramState(heapConfiguration);
            }
        }

        result.setProgramCounter(0);
        result.prepareHeap();
        return result;
    }
=======
	/**
	 * The total number of states that has been generated since running the tool.
	 */
	private long totalNumberOfStates = 0;

	/**
	 * @return A HeapConfiguration that containsSubsumingState neither nodes nor edges.
	 */
	public HeapConfiguration createEmptyHeapConfiguration() {
		return new InternalHeapConfiguration();
	}

	/**
	 * Creates a Nonterminal symbol with the provided label.
	 * @param label The label of the Nonterminal.
	 * @return The Nonterminal.
	 */
	public Nonterminal getNonterminal(String label) {
		if(requiresIndexedSymbols() && requiresRefinedSymbols()) {
			logger.warn("Refinement of indexed grammars is not supported yet.");
			return new IndexedNonterminalImpl(label, new ArrayList<>());
			//throw new IllegalArgumentException("Refinement of indexed grammars is not supported yet.");
		} else if(requiresIndexedSymbols()) {
			return new IndexedNonterminalImpl(label, new ArrayList<>());
		} else if(requiresRefinedSymbols()) {
			return new RefinedDefaultNonterminal(BasicNonterminal.getNonterminal(label), null);
		} else {
			return BasicNonterminal.getNonterminal(label);
		}
	}

	/**
	 * @return true if and only if an indexed analysis is performed.
	 */
	private boolean requiresIndexedSymbols() {
		return Settings.getInstance().options().isIndexedMode();
	}

	/**
	 * @return True if and only if heap automata are required.
	 */
	private boolean requiresRefinedSymbols() {

		return Settings.getInstance().options().isGrammarRefinementEnabled();
	}

	/**
	 * Creates a Nonterminal symbol with the provided parameters.
	 * @param label The label of the Nonterminal symbol.
	 * @param rank The number of nodes that have to be attached to an edge labeled with this Nonterminal.
	 * @param isReductionTentacle An array of length rank that determines for each tentacle whether it is a reduction
	 *                            tentacle or not. The i-th tentacle is a reduction tentacle if replacing a hyperedge
	 *                            labeled with this Nonterminal never creates an outgoing edge at the i-th external
	 *                            node.
	 * @return The Nonterminal.
	 */
	public Nonterminal createNonterminal(String label, int rank, boolean[] isReductionTentacle) {

		if(requiresIndexedSymbols() && requiresRefinedSymbols()) {
			logger.warn("Refinement of indexed grammars is not supported yet.");
			return new IndexedNonterminalImpl(label, rank, isReductionTentacle, new ArrayList<>());
			// throw new IllegalArgumentException("Refinement of indexed grammars is not supported yet.");
		} else if(requiresIndexedSymbols()) {
			return new IndexedNonterminalImpl(label, rank, isReductionTentacle, new ArrayList<>());
		} else if(requiresRefinedSymbols()) {
			return new RefinedDefaultNonterminal(
					BasicNonterminal.getNonterminal(label, rank, isReductionTentacle),
					null
					);
		} else {
			return BasicNonterminal.getNonterminal(label, rank, isReductionTentacle);
		}
	}

	/**
	 * Creates a SelectorLabel with the provided label.
	 * @param label A String describing this SelectorLabel.
	 * @return The SelectorLabel.
	 */
	public SelectorLabel getSelectorLabel(String label)  {

		if(requiresIndexedSymbols()) {
			return new AnnotatedSelectorLabel(label, "");
		} else {
			return BasicSelectorLabel.getSelectorLabel(label);
		}
	}

	/**
	 * Creates a Type with the provided name.
	 * @param name The name of the Type.
	 * @return The Type.
	 */
	public Type getType(String name) {
		return GeneralType.getType(name);
	}

	/**
	 * Creates an object to export state spaces.
	 * @param directory the directory to which the exportet files are written
	 * @param filename The name of the file the state space should be exported to.
	 * @param stateSpace The state space to export.
	 * @param program the program that was analyzed
	 * @throws IOException if the writing to the directory failes
	 */
	public void export(String directory, String filename, StateSpace stateSpace, Program program) throws IOException {

		FileUtils.createDirectories(directory);
		Writer writer = new BufferedWriter(
				new OutputStreamWriter( new FileOutputStream(directory + File.separator + filename) )
				);
		StateSpaceExporter exporter = new JsonStateSpaceExporter(writer);
		exporter.export(stateSpace, program);
		writer.close();
	}

	/**
	 * Adds a number of previously generated states to the global state counter.
	 * @param states The number of freshly generated states.
	 */
	private void addGeneratedStates(int states) {

		assert(states >= 0);

		totalNumberOfStates += states;
	}

	/**
	 * Resets the global state counter.
	 */
	public void resetTotalNumberOfStates() {
		totalNumberOfStates = 0;
	}

	/**
	 * @return The total number of states generated since running the tool.
	 */
	public long getTotalNumberOfStates() {
		return totalNumberOfStates;
	}


	public StateSpaceGenerator createStateSpaceGenerator(Program program, HeapConfiguration input ) {

		return getStateSpaceGeneratorBuilder()
				.setProgram(program)
				.addInitialState(
						createProgramState(input)
						)
				.build();
	}

	public StateSpaceGenerator createStateSpaceGenerator(Program program,
			List<HeapConfiguration> inputs, int scopeDepth) {
		List<ProgramState> inputStates = new ArrayList<>(inputs.size());
		inputs.forEach(hc -> inputStates.add(createProgramState(hc)));

		return getStateSpaceGeneratorBuilder()
				.setProgram(program)
				.addInitialStates(
						inputStates
						)
				.build();
	}

	private SSGBuilder getStateSpaceGeneratorBuilder() {

		StateSpaceGenerationSettings settings = Settings.getInstance().stateSpaceGeneration();
		return StateSpaceGenerator
				.builder()
				.setStateLabelingStrategy(
						settings.getStateLabelingStrategy()
						)
				.setMaterializationStrategy(
						settings.getMaterializationStrategy()
						)
				.setCanonizationStrategy(
						settings.getCanonicalizationStrategy()
						)
				.setAbortStrategy(
						settings.getAbortStrategy()
						)
				.setStateRefinementStrategy(
						settings.getStateRefinementStrategy()
						)
				.setStateCounter(
						this::addGeneratedStates
						)
				.setDeadVariableElimination(
						Settings.getInstance().options().isRemoveDeadVariables()
						)
				.setBreadthFirstSearchEnabled(false)
				.setExplorationStrategy((s,sp) -> true)
				.setStateSpaceSupplier(() -> new InternalStateSpace(Settings.getInstance().options().getMaxStateSpaceSize()))
				.setSemanticsOptionsSupplier(DefaultSymbolicExecutionObserver::new);

	}

	public ProgramState createProgramState(HeapConfiguration heapConfiguration ) {

		ProgramState result;

		if(requiresIndexedSymbols()) {
			result = new IndexedState(heapConfiguration);
		} else {
			result = new DefaultProgramState(heapConfiguration);
		}


		result.setProgramCounter(0);
		result.prepareHeap();
		return result;
	}
>>>>>>> 5884f2e6
}<|MERGE_RESOLUTION|>--- conflicted
+++ resolved
@@ -14,17 +14,14 @@
 import de.rwth.i2.attestor.io.jsonExport.cytoscapeFormat.JsonStateSpaceExporter;
 import de.rwth.i2.attestor.programState.defaultState.DefaultProgramState;
 import de.rwth.i2.attestor.programState.defaultState.RefinedDefaultNonterminal;
-<<<<<<< HEAD
+import de.rwth.i2.attestor.programState.indexedState.*;
+import de.rwth.i2.attestor.stateSpaceGeneration.*;
 import de.rwth.i2.attestor.programState.indexedState.AnnotatedSelectorLabel;
 import de.rwth.i2.attestor.programState.indexedState.IndexedNonterminalImpl;
 import de.rwth.i2.attestor.programState.indexedState.IndexedState;
 import de.rwth.i2.attestor.stateSpaceGeneration.impl.AggressivePostProcessingStrategy;
 import de.rwth.i2.attestor.stateSpaceGeneration.impl.FinalStateSubsumptionPostProcessingStrategy;
 import de.rwth.i2.attestor.stateSpaceGeneration.impl.NoPostProcessingStrategy;
-=======
-import de.rwth.i2.attestor.programState.indexedState.*;
-import de.rwth.i2.attestor.stateSpaceGeneration.*;
->>>>>>> 5884f2e6
 import de.rwth.i2.attestor.types.GeneralType;
 import de.rwth.i2.attestor.types.Type;
 
@@ -41,249 +38,6 @@
 	 */
 	private static final Logger logger = LogManager.getLogger( "FactorySettings");
 
-<<<<<<< HEAD
-    /**
-     * The total number of states that has been generated since running the tool.
-     */
-    private long totalNumberOfStates = 0;
-
-    /**
-     * @return A HeapConfiguration that containsSubsumingState neither nodes nor edges.
-     */
-    public HeapConfiguration createEmptyHeapConfiguration() {
-                                                          return new InternalHeapConfiguration();
-                                                                                                 }
-
-    /**
-     * Creates a Nonterminal symbol with the provided label.
-     * @param label The label of the Nonterminal.
-     * @return The Nonterminal.
-     */
-    public Nonterminal getNonterminal(String label) {
-        if(requiresIndexedSymbols() && requiresRefinedSymbols()) {
-        	logger.warn("Refinement of indexed grammars is not supported yet.");
-        	return new IndexedNonterminalImpl(label, new ArrayList<>());
-            //throw new IllegalArgumentException("Refinement of indexed grammars is not supported yet.");
-        } else if(requiresIndexedSymbols()) {
-            return new IndexedNonterminalImpl(label, new ArrayList<>());
-        } else if(requiresRefinedSymbols()) {
-            return new RefinedDefaultNonterminal(BasicNonterminal.getNonterminal(label), null);
-        } else {
-            return BasicNonterminal.getNonterminal(label);
-        }
-    }
-
-    /**
-     * @return true if and only if an indexed analysis is performed.
-     */
-    private boolean requiresIndexedSymbols() {
-        return Settings.getInstance().options().isIndexedMode();
-    }
-
-    /**
-     * @return True if and only if heap automata are required.
-     */
-    private boolean requiresRefinedSymbols() {
-
-        return Settings.getInstance().options().isGrammarRefinementEnabled();
-    }
-
-    /**
-     * Creates a Nonterminal symbol with the provided parameters.
-     * @param label The label of the Nonterminal symbol.
-     * @param rank The number of nodes that have to be attached to an edge labeled with this Nonterminal.
-     * @param isReductionTentacle An array of length rank that determines for each tentacle whether it is a reduction
-     *                            tentacle or not. The i-th tentacle is a reduction tentacle if replacing a hyperedge
-     *                            labeled with this Nonterminal never creates an outgoing edge at the i-th external
-     *                            node.
-     * @return The Nonterminal.
-     */
-    public Nonterminal createNonterminal(String label, int rank, boolean[] isReductionTentacle) {
-
-        if(requiresIndexedSymbols() && requiresRefinedSymbols()) {
-        	logger.warn("Refinement of indexed grammars is not supported yet.");
-        	return new IndexedNonterminalImpl(label, rank, isReductionTentacle, new ArrayList<>());
-           // throw new IllegalArgumentException("Refinement of indexed grammars is not supported yet.");
-        } else if(requiresIndexedSymbols()) {
-            return new IndexedNonterminalImpl(label, rank, isReductionTentacle, new ArrayList<>());
-        } else if(requiresRefinedSymbols()) {
-            return new RefinedDefaultNonterminal(
-                    BasicNonterminal.getNonterminal(label, rank, isReductionTentacle),
-                    null
-            );
-        } else {
-            return BasicNonterminal.getNonterminal(label, rank, isReductionTentacle);
-        }
-    }
-
-    /**
-     * Creates a SelectorLabel with the provided label.
-     * @param label A String describing this SelectorLabel.
-     * @return The SelectorLabel.
-     */
-    public SelectorLabel getSelectorLabel(String label)  {
-
-        if(requiresIndexedSymbols()) {
-            return new AnnotatedSelectorLabel(label, "");
-        } else {
-            return BasicSelectorLabel.getSelectorLabel(label);
-        }
-    }
-
-    /**
-     * Creates a Type with the provided name.
-     * @param name The name of the Type.
-     * @return The Type.
-     */
-    public Type getType(String name) {
-                                   return GeneralType.getType(name);
-                                                                    }
-
-    /**
-     * Creates an object to export state spaces.
-     * @param directory the directory to which the exportet files are written
-     * @param filename The name of the file the state space should be exported to.
-     * @param stateSpace The state space to export.
-     * @param program the program that was analyzed
-     * @throws IOException if the writing to the directory failes
-     */
-    public void export(String directory, String filename, StateSpace stateSpace, Program program) throws IOException {
-
-        FileUtils.createDirectories(directory);
-        Writer writer = new BufferedWriter(
-                new OutputStreamWriter( new FileOutputStream(directory + File.separator + filename) )
-        );
-        StateSpaceExporter exporter = new JsonStateSpaceExporter(writer);
-        exporter.export(stateSpace, program);
-        writer.close();
-    }
-
-    /**
-     * Adds a number of previously generated states to the global state counter.
-     * @param states The number of freshly generated states.
-     */
-    private void addGeneratedStates(int states) {
-
-        assert(states >= 0);
-
-        totalNumberOfStates += states;
-    }
-
-    /**
-     * Resets the global state counter.
-     */
-    public void resetTotalNumberOfStates() {
-        totalNumberOfStates = 0;
-    }
-
-    /**
-     * @return The total number of states generated since running the tool.
-     */
-    public long getTotalNumberOfStates() {
-        return totalNumberOfStates;
-    }
-
-
-    public StateSpaceGenerator createStateSpaceGenerator(Program program, HeapConfiguration input, int scopeDepth) {
-
-        return getStateSpaceGeneratorBuilder()
-                .setProgram(program)
-                .addInitialState(
-                        createProgramState(input, scopeDepth)
-                )
-                .build();
-    }
-
-    public StateSpaceGenerator createStateSpaceGenerator(Program program,
-                                                         List<HeapConfiguration> inputs, int scopeDepth) {
-        List<ProgramState> inputStates = new ArrayList<>(inputs.size());
-        inputs.forEach(hc -> inputStates.add(createProgramState(hc, scopeDepth)));
-
-        return getStateSpaceGeneratorBuilder()
-                .setProgram(program)
-                .addInitialStates(
-                        inputStates
-                )
-                .build();
-    }
-
-    private SSGBuilder getStateSpaceGeneratorBuilder() {
-
-        StateSpaceGenerationSettings stateSpaceGenerationSettings = Settings.getInstance().stateSpaceGeneration();
-        return StateSpaceGenerator
-                .builder()
-                .setStateLabelingStrategy(
-                        stateSpaceGenerationSettings.getStateLabelingStrategy()
-                )
-                .setMaterializationStrategy(
-                        stateSpaceGenerationSettings.getMaterializationStrategy()
-                )
-                .setCanonizationStrategy(
-                        stateSpaceGenerationSettings.getCanonicalizationStrategy()
-                )
-                .setAbortStrategy(
-                        stateSpaceGenerationSettings.getAbortStrategy()
-                )
-                .setStateRefinementStrategy(
-                        stateSpaceGenerationSettings.getStateRefinementStrategy()
-                )
-                .setStateCounter(
-                        this::addGeneratedStates
-                )
-                .setDeadVariableElimination(
-                        Settings.getInstance().options().isRemoveDeadVariables()
-                )
-                .setBreadthFirstSearchEnabled(false)
-                .setExplorationStrategy((s,sp) -> true)
-                .setStateSpaceSupplier(() -> new InternalStateSpace(Settings.getInstance().options().getMaxStateSpaceSize()))
-                .setSemanticsOptionsSupplier(DefaultSymbolicExecutionObserver::new)
-                .setPostProcessingStrategy(getPostProcessingStrategy())
-                ;
-
-    }
-
-    private PostProcessingStrategy getPostProcessingStrategy() {
-
-        OptionSettings optionSettings = Settings.getInstance().options();
-        CanonicalizationStrategy aggressiveStrategy = Settings
-                .getInstance()
-                .stateSpaceGeneration()
-                .getAggressiveCanonicalizationStrategy();
-
-        if(optionSettings.getAbstractionDistance() == 0) {
-            return new NoPostProcessingStrategy();
-        }
-
-        if(optionSettings.isIndexedMode()) {
-            return new AggressivePostProcessingStrategy(aggressiveStrategy);
-        }
-
-        return new FinalStateSubsumptionPostProcessingStrategy(aggressiveStrategy);
-    }
-
-    public ProgramState createProgramState(HeapConfiguration heapConfiguration, int scopeDepth) {
-
-        ProgramState result;
-
-        if(scopeDepth > 0)  {
-            if(requiresIndexedSymbols()) {
-                result = new IndexedState(heapConfiguration, scopeDepth);
-            } else {
-                result = new DefaultProgramState(heapConfiguration, scopeDepth);
-            }
-        } else {
-            if(requiresIndexedSymbols()) {
-                result = new IndexedState(heapConfiguration);
-            } else {
-                result = new DefaultProgramState(heapConfiguration);
-            }
-        }
-
-        result.setProgramCounter(0);
-        result.prepareHeap();
-        return result;
-    }
-=======
 	/**
 	 * The total number of states that has been generated since running the tool.
 	 */
@@ -441,46 +195,67 @@
 		List<ProgramState> inputStates = new ArrayList<>(inputs.size());
 		inputs.forEach(hc -> inputStates.add(createProgramState(hc)));
 
-		return getStateSpaceGeneratorBuilder()
-				.setProgram(program)
-				.addInitialStates(
-						inputStates
-						)
-				.build();
-	}
+        return getStateSpaceGeneratorBuilder()
+                .setProgram(program)
+                .addInitialStates(
+                        inputStates
+                )
+                .build();
+    }
 
 	private SSGBuilder getStateSpaceGeneratorBuilder() {
 
-		StateSpaceGenerationSettings settings = Settings.getInstance().stateSpaceGeneration();
-		return StateSpaceGenerator
-				.builder()
-				.setStateLabelingStrategy(
-						settings.getStateLabelingStrategy()
-						)
-				.setMaterializationStrategy(
-						settings.getMaterializationStrategy()
-						)
-				.setCanonizationStrategy(
-						settings.getCanonicalizationStrategy()
-						)
-				.setAbortStrategy(
-						settings.getAbortStrategy()
-						)
-				.setStateRefinementStrategy(
-						settings.getStateRefinementStrategy()
-						)
-				.setStateCounter(
-						this::addGeneratedStates
-						)
-				.setDeadVariableElimination(
-						Settings.getInstance().options().isRemoveDeadVariables()
-						)
-				.setBreadthFirstSearchEnabled(false)
-				.setExplorationStrategy((s,sp) -> true)
-				.setStateSpaceSupplier(() -> new InternalStateSpace(Settings.getInstance().options().getMaxStateSpaceSize()))
-				.setSemanticsOptionsSupplier(DefaultSymbolicExecutionObserver::new);
-
-	}
+        StateSpaceGenerationSettings stateSpaceGenerationSettings = Settings.getInstance().stateSpaceGeneration();
+        return StateSpaceGenerator
+                .builder()
+                .setStateLabelingStrategy(
+                        stateSpaceGenerationSettings.getStateLabelingStrategy()
+                )
+                .setMaterializationStrategy(
+                        stateSpaceGenerationSettings.getMaterializationStrategy()
+                )
+                .setCanonizationStrategy(
+                        stateSpaceGenerationSettings.getCanonicalizationStrategy()
+                )
+                .setAbortStrategy(
+                        stateSpaceGenerationSettings.getAbortStrategy()
+                )
+                .setStateRefinementStrategy(
+                        stateSpaceGenerationSettings.getStateRefinementStrategy()
+                )
+                .setStateCounter(
+                        this::addGeneratedStates
+                )
+                .setDeadVariableElimination(
+                        Settings.getInstance().options().isRemoveDeadVariables()
+                )
+                .setBreadthFirstSearchEnabled(false)
+                .setExplorationStrategy((s,sp) -> true)
+                .setStateSpaceSupplier(() -> new InternalStateSpace(Settings.getInstance().options().getMaxStateSpaceSize()))
+                .setSemanticsOptionsSupplier(DefaultSymbolicExecutionObserver::new)
+                .setPostProcessingStrategy(getPostProcessingStrategy())
+                ;
+
+    }
+
+    private PostProcessingStrategy getPostProcessingStrategy() {
+
+        OptionSettings optionSettings = Settings.getInstance().options();
+        CanonicalizationStrategy aggressiveStrategy = Settings
+                .getInstance()
+                .stateSpaceGeneration()
+                .getAggressiveCanonicalizationStrategy();
+
+        if(optionSettings.getAbstractionDistance() == 0) {
+            return new NoPostProcessingStrategy();
+        }
+
+        if(optionSettings.isIndexedMode()) {
+            return new AggressivePostProcessingStrategy(aggressiveStrategy);
+        }
+
+        return new FinalStateSubsumptionPostProcessingStrategy(aggressiveStrategy);
+    }
 
 	public ProgramState createProgramState(HeapConfiguration heapConfiguration ) {
 
@@ -497,5 +272,4 @@
 		result.prepareHeap();
 		return result;
 	}
->>>>>>> 5884f2e6
 }