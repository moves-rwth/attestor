--- conflicted
+++ resolved
@@ -64,32 +64,19 @@
     @Override
     public void logSummary() {
 
-<<<<<<< HEAD
         logHighlight("Analyzed method: "
-                + settings.input().getClasspath()
-=======
-        logSum("Analysis summary:");
-        logSum("+----------------------------------+--------------------------------+");
-        logSum("| Method: "
                 + inputSettings.getClasspath()
->>>>>>> 8fc7d2c3
                 + "/"
                 + inputSettings.getClassName()
                 + "."
                 + inputSettings.getMethodName()
         );
 
-<<<<<<< HEAD
-        String scenario = settings.input().getScenario();
+        String scenario = inputSettings.getScenario();
         if(scenario != null && !scenario.isEmpty()) {
             logSum("Scenario: " + scenario);
         } else {
             logSum("Scenario: not specified");
-=======
-        String scenario = inputSettings.getScenario();
-        if (scenario != null && !scenario.isEmpty()) {
-            logSum("| Scenario: " + scenario);
->>>>>>> 8fc7d2c3
         }
 
     }
