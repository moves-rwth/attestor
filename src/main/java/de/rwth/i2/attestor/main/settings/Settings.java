package de.rwth.i2.attestor.main.settings;

/**
 * A singleton that stores all global settings for Attestor.
 * The settings themselves are grouped into multiple classes within
 * the same package.
 *
 * @author Christoph, Christina
 */
public class Settings {

    /**
     * The single instance of this class.
     */
	private static final Settings instance = new Settings();

    /**
     * @return The unique instance of this class.
     */
	public static Settings getInstance() {
		return instance;
	}
	

    /**
     * Settings regarding input files.
     */
	private final InputSettings inputSettings;

    /**
     * Settings customizing the analysis that is executed.
     */
	private final OptionSettings optionSettings;

    /**
     * Settings customizing how state space are exported.
     */
	private final OutputSettings outputSettings;

    /**
     * Settings regarding the creation of objects.
     */
	private final FactorySettings factorySettings;

    /**
     * Settings regarding the graph grammars underlying the analysis.
     */
	private final GrammarSettings grammarSettings;

	/**
	 * Settings customizing whether and how model checking is performed.
	 */
	private final ModelCheckingSettings mcSettings;

    /**
     * Initializes with default settings.
     */
	private Settings(){
		inputSettings = new InputSettings();
		optionSettings = new OptionSettings();
		outputSettings = new OutputSettings();
		factorySettings = new FactorySettings();
		grammarSettings = new GrammarSettings();
		mcSettings = new ModelCheckingSettings();
	}

    /**
     * @return All settings regarding input files.
     */
	public InputSettings input(){
		return inputSettings;
	}

    /**
     * @return All settings to customize the execution of the analysis.
     */
	public OptionSettings options(){
		return optionSettings;
	}

    /**
     * @return All settings to customize how state spaces are exported.
     */
	public OutputSettings output() {
		return outputSettings;
	}

    /**
     * @return A factory to create (customized) objects.
     */
	public FactorySettings factory() {
		return factorySettings;
	}

    /**
     * @return All settings regarding the graph grammar underlying the analysis.
     */
	public GrammarSettings grammar() {
	    return grammarSettings;
	}

<<<<<<< HEAD
	/**
	 * @return The collection of settings specifying the model checking behaviour.
	 */
	public ModelCheckingSettings modelChecking() {return mcSettings; }
=======
	public void setRootPath( String rootPath ) {
		inputSettings.setRootPath( rootPath );
		outputSettings.setRootPath( rootPath );
	}
>>>>>>> b8216b8a
}<|MERGE_RESOLUTION|>--- conflicted
+++ resolved
@@ -99,15 +99,14 @@
 	    return grammarSettings;
 	}
 
-<<<<<<< HEAD
 	/**
 	 * @return The collection of settings specifying the model checking behaviour.
 	 */
 	public ModelCheckingSettings modelChecking() {return mcSettings; }
-=======
+
 	public void setRootPath( String rootPath ) {
 		inputSettings.setRootPath( rootPath );
 		outputSettings.setRootPath( rootPath );
 	}
->>>>>>> b8216b8a
+
 }