package de.rwth.i2.attestor.main.phases.impl;

import de.rwth.i2.attestor.graph.heap.HeapConfiguration;
import de.rwth.i2.attestor.main.phases.AbstractPhase;
import de.rwth.i2.attestor.main.phases.communication.InputSettings;
import de.rwth.i2.attestor.main.phases.transformers.*;
import de.rwth.i2.attestor.main.scene.Scene;
import de.rwth.i2.attestor.stateSpaceGeneration.*;
import de.rwth.i2.attestor.stateSpaceGeneration.impl.AggressivePostProcessingStrategy;
import de.rwth.i2.attestor.stateSpaceGeneration.impl.FinalStateSubsumptionPostProcessingStrategy;
import de.rwth.i2.attestor.stateSpaceGeneration.impl.NoPostProcessingStrategy;

import java.util.ArrayList;
import java.util.List;

public class StateSpaceGenerationPhase extends AbstractPhase implements StateSpaceTransformer {

    private StateSpace stateSpace;

    public StateSpaceGenerationPhase(Scene scene) {

        super(scene);
    }

    @Override
    public String getName() {

        return "State space generation";
    }

    @Override
    protected void executePhase() {

        Program program = getPhase(ProgramTransformer.class).getProgram();
        List<HeapConfiguration> inputs = getPhase(InputTransformer.class).getInputs();

        StateSpaceGenerator stateSpaceGenerator = createStateSpaceGenerator(program, inputs);

        printAnalyzedMethod();

        try {
            stateSpace = stateSpaceGenerator.generate();
            logger.info("State space generation finished. #states: "
                    + scene().getNumberOfGeneratedStates());
        } catch (StateSpaceGenerationAbortedException e) {
            logger.error("State space generation has been aborted prematurely.");
            stateSpace = stateSpaceGenerator.getStateSpace();
        }
    }

    private StateSpaceGenerator createStateSpaceGenerator(Program program,
                                                          List<HeapConfiguration> inputs) {

        List<ProgramState> inputStates = new ArrayList<>(inputs.size());
        inputs.forEach(hc -> inputStates.add(scene().createProgramState(hc)));

        return getStateSpaceGeneratorBuilder()
                .setProgram(program)
                .addInitialStates(
                        inputStates
                )
                .build();
    }

    private SSGBuilder getStateSpaceGeneratorBuilder() {

        StateSpaceGenerationTransformer settings = getPhase(StateSpaceGenerationTransformer.class);

        return StateSpaceGenerator
                .builder(this)
                .setStateLabelingStrategy(
                        settings.getStateLabelingStrategy()
                )
                .setMaterializationStrategy(
                        settings.getMaterializationStrategy()
                )
                .setCanonizationStrategy(
                        settings.getCanonicalizationStrategy()
                )
                .setAbortStrategy(
                        settings.getAbortStrategy()
                )
                .setStateRefinementStrategy(
                        settings.getStateRefinementStrategy()
                )
                .setStateCounter(
                        scene()::addNumberOfGeneratedStates
                )
                .setDeadVariableElimination(
                        scene().options().isRemoveDeadVariables()
                )
                .setBreadthFirstSearchEnabled(false)
                .setExplorationStrategy((s, sp) -> true)
                .setStateSpaceSupplier(() -> new InternalStateSpace(scene().options().getMaxStateSpaceSize()))
                .setSemanticsOptionsSupplier(DefaultSymbolicExecutionObserver::new)
                .setPostProcessingStrategy(getPostProcessingStrategy())
                ;
    }

    private PostProcessingStrategy getPostProcessingStrategy() {

        StateSpaceGenerationTransformer settings = getPhase(StateSpaceGenerationTransformer.class);
        CanonicalizationStrategy aggressiveStrategy = settings.getAggressiveCanonicalizationStrategy();

        if (!scene().options().isPostprocessingEnabled() || scene().options().getAbstractionDistance() == 0) {
            return new NoPostProcessingStrategy();
        }

        if (scene().options().isIndexedMode()) {
            return new AggressivePostProcessingStrategy(aggressiveStrategy, scene().options().getAbstractionDistance());
        }

        return new FinalStateSubsumptionPostProcessingStrategy(aggressiveStrategy, scene().options().getAbstractionDistance());
    }

    private void printAnalyzedMethod() {

        InputSettings inputSettings = getPhase(InputSettingsTransformer.class).getInputSettings();

        logger.info("Analyzing '"
                + inputSettings.getClasspath()
                + "/"
                + inputSettings.getClassName()
                + "."
                + inputSettings.getMethodName()
                + "'..."
        );
    }

    @Override
    public void logSummary() {

<<<<<<< HEAD
        logSum("+-------------------------+------------------+");
        logHighlight("| Generated states        | Number of states |");
        logSum("+-------------------------+------------------+");
        logSum(String.format("| w/ procedure calls      | %16d |",
                settings.factory().getTotalNumberOfStates()));
        logSum(String.format("| w/o procedure calls     | %16d |",
=======
        logSum("+----------------------------------+--------------------------------+");
        logSum(String.format("| # states w/ procedure calls      | %30d |",
                scene().getNumberOfGeneratedStates()));
        logSum(String.format("| # states w/o procedure calls     | %30d |",
>>>>>>> 8fc7d2c3
                stateSpace.getStates().size()));
        logSum(String.format("| final states            | %16d |",
                stateSpace.getFinalStateIds().size()));
        logSum("+-------------------------+------------------+");
    }

    @Override
    public boolean isVerificationPhase() {

        return true;
    }

    @Override
    public StateSpace getStateSpace() {

        return stateSpace;
    }
}<|MERGE_RESOLUTION|>--- conflicted
+++ resolved
@@ -130,19 +130,12 @@
     @Override
     public void logSummary() {
 
-<<<<<<< HEAD
         logSum("+-------------------------+------------------+");
         logHighlight("| Generated states        | Number of states |");
         logSum("+-------------------------+------------------+");
         logSum(String.format("| w/ procedure calls      | %16d |",
-                settings.factory().getTotalNumberOfStates()));
+                scene().getNumberOfGeneratedStates()));
         logSum(String.format("| w/o procedure calls     | %16d |",
-=======
-        logSum("+----------------------------------+--------------------------------+");
-        logSum(String.format("| # states w/ procedure calls      | %30d |",
-                scene().getNumberOfGeneratedStates()));
-        logSum(String.format("| # states w/o procedure calls     | %30d |",
->>>>>>> 8fc7d2c3
                 stateSpace.getStates().size()));
         logSum(String.format("| final states            | %16d |",
                 stateSpace.getFinalStateIds().size()));
