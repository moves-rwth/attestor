package de.rwth.i2.attestor.main.phases.impl;

import de.rwth.i2.attestor.grammar.GrammarExporter;
import de.rwth.i2.attestor.graph.heap.HeapConfiguration;
import de.rwth.i2.attestor.graph.heap.HeapConfigurationExporter;
import de.rwth.i2.attestor.io.CustomHcListExporter;
import de.rwth.i2.attestor.io.FileUtils;
import de.rwth.i2.attestor.io.jsonExport.cytoscapeFormat.JsonCustomHcListExporter;
import de.rwth.i2.attestor.io.jsonExport.cytoscapeFormat.JsonGrammarExporter;
import de.rwth.i2.attestor.io.jsonExport.cytoscapeFormat.JsonHeapConfigurationExporter;
import de.rwth.i2.attestor.io.jsonExport.cytoscapeFormat.JsonStateSpaceExporter;
import de.rwth.i2.attestor.io.jsonExport.inputFormat.ContractToInputFormatExporter;
import de.rwth.i2.attestor.ipa.IpaContractCollection;
import de.rwth.i2.attestor.main.phases.AbstractPhase;
import de.rwth.i2.attestor.main.phases.communication.OutputSettings;
import de.rwth.i2.attestor.main.phases.transformers.GrammarTransformer;
import de.rwth.i2.attestor.main.phases.transformers.OutputSettingsTransformer;
import de.rwth.i2.attestor.main.phases.transformers.ProgramTransformer;
import de.rwth.i2.attestor.main.phases.transformers.StateSpaceTransformer;
import de.rwth.i2.attestor.main.scene.Scene;
import de.rwth.i2.attestor.stateSpaceGeneration.Program;
import de.rwth.i2.attestor.stateSpaceGeneration.ProgramState;
import de.rwth.i2.attestor.stateSpaceGeneration.StateSpace;
import de.rwth.i2.attestor.stateSpaceGeneration.StateSpaceExporter;
import de.rwth.i2.attestor.util.ZipUtils;

import java.io.*;
import java.util.Set;

public class ReportGenerationPhase extends AbstractPhase {

    private StateSpace stateSpace;
    private Program program;
    private OutputSettings outputSettings;

    public ReportGenerationPhase(Scene scene) {

        super(scene);
    }

    @Override
    public String getName() {

        return "Report generation";
    }

    @Override
    protected void executePhase() {

        outputSettings = getPhase(OutputSettingsTransformer.class).getOutputSettings();

        if (outputSettings.isNoExport()) {
            return;
        }

        stateSpace = getPhase(StateSpaceTransformer.class).getStateSpace();
        program = getPhase(ProgramTransformer.class).getProgram();

        try {
            if (outputSettings.isExportGrammar()) {
                exportGrammar();
            }

            if (outputSettings.isExportStateSpace()) {
                exportStateSpace();
            }

            if (outputSettings.isExportCustomHcs()) {
                exportCustomHcs();
            }

            if (outputSettings.isExportContracts()) {
                exportContracts();
            }

        } catch (IOException e) {
            throw new IllegalStateException(e.getMessage());
        }

    }

    private void exportContracts() throws IOException {

        String directory = outputSettings.getDirectoryForContracts();
        FileUtils.createDirectories(directory);
        for (String signature : outputSettings.getContractRequests().keySet()) {

            String filename = outputSettings.getContractRequests().get(signature);
            FileWriter writer = new FileWriter(directory + File.separator + filename);

            IpaContractCollection contracts = scene().getMethod(signature).getContracts();

            ContractToInputFormatExporter exporter = new ContractToInputFormatExporter(writer);
            exporter.export(signature, contracts);
            writer.close();
        }
    }

    private void exportCustomHcs() throws IOException {

        String location = outputSettings.getLocationForCustomHcs();

        // Copy necessary libraries
        InputStream zis = getClass().getClassLoader().getResourceAsStream("customHcViewer" +
                ".zip");

        File targetDirectory = new File(location + File.separator);
        ZipUtils.unzip(zis, targetDirectory);

        // Generate JSON files for prebooked HCs and their summary
        CustomHcListExporter exporter = new JsonCustomHcListExporter();
        exporter.export(location + File.separator + "customHcsData", outputSettings.getCustomHcSet());

        logger.info("Custom HCs exported to '"
                + location
        );
    }

    private void exportStateSpace() throws IOException {

        logger.info("Exporting state space...");
        String location = outputSettings.getLocationForStateSpace();

        exportStateSpace(
                location + File.separator + "data",
                stateSpace,
                program
        );

        Set<ProgramState> states = stateSpace.getStates();
        for (ProgramState state : states) {
            int i = state.getStateSpaceId();
            exportHeapConfiguration(
                    location + File.separator + "data",
                    "hc_" + i + ".json",
                    state.getHeap()
            );
        }

        InputStream zis = getClass().getClassLoader().getResourceAsStream("viewer.zip");

        File targetDirectory = new File(location + File.separator);
        ZipUtils.unzip(zis, targetDirectory);

        logger.info("done. State space exported to '"
                + location
                + "'"
        );
    }

    private void exportGrammar() throws IOException {

        logger.info("Exporting grammar...");

        String location = outputSettings.getLocationForGrammar();

        // Copy necessary libraries
        InputStream zis = getClass().getClassLoader().getResourceAsStream("grammarViewer" +
                ".zip");

        File targetDirectory = new File(location + File.separator);
        ZipUtils.unzip(zis, targetDirectory);

        // Generate JSON files
        GrammarExporter exporter = new JsonGrammarExporter();
        exporter.export(location + File.separator + "grammarData",
                getPhase(GrammarTransformer.class).getGrammar());

        logger.info("done. Grammar exported to '" + location + "'");
    }

    private void exportHeapConfiguration(String directory, String filename, HeapConfiguration hc)
            throws IOException {

        FileUtils.createDirectories(directory);
        FileWriter writer = new FileWriter(directory + File.separator + filename);
        HeapConfigurationExporter exporter = new JsonHeapConfigurationExporter(writer);
        exporter.export(hc);
        writer.close();
    }

    private void exportStateSpace(String directory, StateSpace stateSpace, Program program)
            throws IOException {

        FileUtils.createDirectories(directory);
        Writer writer = new BufferedWriter(
                new OutputStreamWriter(new FileOutputStream(directory + File.separator + "statespace.json"))
        );
        StateSpaceExporter exporter = new JsonStateSpaceExporter(writer);
        exporter.export(stateSpace, program);
        writer.close();
    }

    @Override
    public void logSummary() {

<<<<<<< HEAD
        if(!settings.options().isNoExport() && settings.output().isExportStateSpace()) {
            String location = settings.output().getLocationForStateSpace();
            logHighlight("State space has been exported to:");
            logSum(location);
=======
        if (!outputSettings.isNoExport() && outputSettings.isExportStateSpace()) {
            String location = outputSettings.getLocationForStateSpace();
            logSum("State space exported to '"
                    + location
                    + "'"
            );
>>>>>>> 8fc7d2c3
        }
    }

    @Override
    public boolean isVerificationPhase() {

        return false;
    }
}<|MERGE_RESOLUTION|>--- conflicted
+++ resolved
@@ -194,19 +194,10 @@
     @Override
     public void logSummary() {
 
-<<<<<<< HEAD
-        if(!settings.options().isNoExport() && settings.output().isExportStateSpace()) {
-            String location = settings.output().getLocationForStateSpace();
+        if(!outputSettings.isNoExport() && outputSettings.isExportStateSpace()) {
+            String location = outputSettings.getLocationForStateSpace();
             logHighlight("State space has been exported to:");
             logSum(location);
-=======
-        if (!outputSettings.isNoExport() && outputSettings.isExportStateSpace()) {
-            String location = outputSettings.getLocationForStateSpace();
-            logSum("State space exported to '"
-                    + location
-                    + "'"
-            );
->>>>>>> 8fc7d2c3
         }
     }
 
