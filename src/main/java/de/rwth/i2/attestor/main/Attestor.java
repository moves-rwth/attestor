--- conflicted
+++ resolved
@@ -12,21 +12,11 @@
 import org.apache.logging.log4j.Logger;
 import org.json.JSONObject;
 
-<<<<<<< HEAD
-
-import java.io.FileNotFoundException;
-import java.util.HashMap;
-import java.util.Map;
-
-import static java.util.Map.*;
-
-import de.rwth.i2.attestor.main.settings.*;
-import de.rwth.i2.attestor.util.DebugMode;
-=======
 import java.io.FileNotFoundException;
 import java.io.IOException;
+
+import java.util.HashMap;
 import java.util.Properties;
->>>>>>> 59aeac44
 
 
 /**
@@ -97,41 +87,6 @@
 	 * @param args The command line arguments determining settings and input files.
 	 */
 	public void run(String[] args) {
-<<<<<<< HEAD
-		
-		if( commandLineReader.loadSettings(args) ) {
-			
-			if( commandLineReader.hasSettingsFile() ){
-				SettingsFileReader settingsReader = 
-						new SettingsFileReader(  commandLineReader.getPathToSettingsFile() );
-				settingsReader.getInputSettings( settings );
-				settingsReader.getOptionSettings( settings );
-				settingsReader.getOutputSettings( settings );
-				settingsReader.getMCSettings( settings );
-			}
-			commandLineReader.getInputSettings(  settings );
-			commandLineReader.getOptionSettings( settings );
-			commandLineReader.getOutputSettings( settings );
-			commandLineReader.getMCSettings( settings );
-
-			if( commandLineReader.hasRootPath() ){
-				settings.setRootPath( commandLineReader.getRootPath() );
-			}
-			
-			logger.log(PROGRESS, "Analyzing '"
-                    + settings.input().getClasspath()
-                    + "/"
-                    + settings.input().getClassName()
-                    + "."
-                    + settings.input().getMethodName()
-                    + "'..."
-            );
-
-            setupGrammar();
-			
-			executeTask();
-		}
-=======
 
 	    printVersion();
 
@@ -150,7 +105,6 @@
 		abortOnFail(reportPhase(), "Report phase failed.");
 
 		printSummary();
->>>>>>> 59aeac44
 	}
 
 	private void printVersion() {
@@ -176,23 +130,6 @@
                 + "'..."
         );
 
-<<<<<<< HEAD
-        // Load the user-defined grammar
-		if(settings.input().getGrammarName() != null) {
-			settings.grammar().loadGrammarFromFile(settings.input().getGrammarLocation(), null);
-		}
-
-        // Load the requested predefined grammars
-		if(settings.input().getUsedPredefinedGrammars() != null) {
-			for (String predefinedGrammar : settings.input().getUsedPredefinedGrammars()) {
-				HashMap<String, String> renamingMap = settings.input().getRenaming(predefinedGrammar);
-				settings.grammar().loadGrammarFromFile(ClassLoader.getSystemClassLoader().getResource("predefinedGrammars/" + predefinedGrammar + ".json").getPath(), renamingMap);
-			}
-		}
-
-		settings.grammar().exportGrammar();
-=======
->>>>>>> 59aeac44
     }
 
     private void printSummary() {
@@ -230,6 +167,7 @@
 		logger.log(PHASE, "Validation...");
 
 		return commandLineReader.loadSettings(args);
+
 	}
 
 	private boolean parsingPhase() {
@@ -242,15 +180,32 @@
 			settingsReader.getInputSettings( settings );
 			settingsReader.getOptionSettings( settings );
 			settingsReader.getOutputSettings( settings );
+			settingsReader.getMCSettings( settings );
 		}
 		commandLineReader.getInputSettings(  settings );
 		commandLineReader.getOptionSettings( settings );
 		commandLineReader.getOutputSettings( settings );
+		commandLineReader.getMCSettings( settings );
+
 		if( commandLineReader.hasRootPath() ){
 			settings.setRootPath( commandLineReader.getRootPath() );
 		}
 
-		settings.grammar().loadGrammar( settings.input().getGrammarLocation() );
+		// Load the user-defined grammar
+		if(settings.input().getGrammarName() != null) {
+			settings.grammar().loadGrammarFromFile(settings.input().getGrammarLocation(), null);
+		}
+
+		// Load the requested predefined grammars
+		if(settings.input().getUsedPredefinedGrammars() != null) {
+			for (String predefinedGrammar : settings.input().getUsedPredefinedGrammars()) {
+				HashMap<String, String> renamingMap = settings.input().getRenaming(predefinedGrammar);
+				settings.grammar().loadGrammarFromFile(ClassLoader.getSystemClassLoader().getResource("predefinedGrammars/" + predefinedGrammar + ".json").getPath(), renamingMap);
+			}
+		}
+
+		// TODO:
+		//settings.grammar().exportGrammar();
 
         try {
             loadInput();
@@ -274,19 +229,10 @@
 		String str = FileReader.read(settings.input().getInputLocation());
 		JSONObject jsonObj = new JSONObject(str);
 
-<<<<<<< HEAD
-		try {
-        	logger.debug("Loading initial states file " + settings.input().getInputLocation());
-			taskBuilder.loadInput( settings.input().getInputLocation() );
-		} catch (FileNotFoundException e) {
-			logger.fatal("File '" + settings.input().getInputLocation() + "' specifying input location not found.");
-			return;
-=======
 		if(settings.options().isIndexedMode()) {
 			inputHeapConfiguration = JsonToIndexedHC.jsonToHC( jsonObj );
 		} else {
 			inputHeapConfiguration = JsonToDefaultHC.jsonToHC( jsonObj );
->>>>>>> 59aeac44
 		}
 	}
 
