--- conflicted
+++ resolved
@@ -4,16 +4,16 @@
 
 import org.apache.logging.log4j.*;
 
-<<<<<<< HEAD
+
 import java.io.FileNotFoundException;
 import java.util.HashMap;
 import java.util.Map;
 
 import static java.util.Map.*;
-=======
+
 import de.rwth.i2.attestor.main.settings.*;
 import de.rwth.i2.attestor.util.DebugMode;
->>>>>>> b8216b8a
+
 
 /**
  * The main class to run Attestor.
@@ -69,13 +69,11 @@
 			commandLineReader.getInputSettings(  settings );
 			commandLineReader.getOptionSettings( settings );
 			commandLineReader.getOutputSettings( settings );
-<<<<<<< HEAD
 			commandLineReader.getMCSettings( settings );
-=======
+
 			if( commandLineReader.hasRootPath() ){
 				settings.setRootPath( commandLineReader.getRootPath() );
 			}
->>>>>>> b8216b8a
 			
 			logger.log(PROGRESS, "Analyzing '"
                     + settings.input().getClasspath()
