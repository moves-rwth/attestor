package de.rwth.i2.attestor.main;

import de.rwth.i2.attestor.LTLFormula;
import de.rwth.i2.attestor.automata.HeapAutomaton;
import de.rwth.i2.attestor.grammar.Grammar;
import de.rwth.i2.attestor.grammar.IndexMatcher;
import de.rwth.i2.attestor.grammar.materialization.*;
import de.rwth.i2.attestor.grammar.materialization.communication.DefaultGrammarResponseApplier;
import de.rwth.i2.attestor.grammar.materialization.defaultGrammar.DefaultMaterializationRuleManager;
import de.rwth.i2.attestor.grammar.materialization.indexedGrammar.*;
import de.rwth.i2.attestor.graph.heap.HeapConfiguration;
import de.rwth.i2.attestor.io.JsonToDefaultHC;
import de.rwth.i2.attestor.io.JsonToIndexedHC;
import de.rwth.i2.attestor.main.settings.CommandLineReader;
import de.rwth.i2.attestor.main.settings.Settings;
import de.rwth.i2.attestor.main.settings.SettingsFileReader;
import de.rwth.i2.attestor.modelChecking.ProofStructure;
import de.rwth.i2.attestor.semantics.jimpleSemantics.JimpleParser;
import de.rwth.i2.attestor.semantics.jimpleSemantics.translation.StandardAbstractSemantics;
import de.rwth.i2.attestor.stateSpaceGeneration.*;
import de.rwth.i2.attestor.strategies.GeneralInclusionStrategy;
import de.rwth.i2.attestor.strategies.StateSpaceBoundedAbortStrategy;
import de.rwth.i2.attestor.strategies.defaultGrammarStrategies.DefaultCanonicalizationStrategy;
import de.rwth.i2.attestor.strategies.indexedGrammarStrategies.IndexedCanonicalizationStrategy;
<<<<<<< HEAD
import de.rwth.i2.attestor.strategies.indexedGrammarStrategies.stack.DefaultIndexMaterialization;
=======
import de.rwth.i2.attestor.strategies.indexedGrammarStrategies.index.DefaultIndexMaterialization;
>>>>>>> 674681dc
import de.rwth.i2.attestor.util.FileReader;
import de.rwth.i2.attestor.util.ZipUtils;
import org.apache.logging.log4j.LogManager;
import org.apache.logging.log4j.Logger;
import org.json.JSONObject;

import java.io.File;
import java.io.IOException;
import java.io.InputStream;
import java.util.*;


/**
 * The main class to run Attestor.
 *
 *  To start a program analysis it suffices to call {Attestor#run(args)}, where args are the command line arguments
 * passed, for example, to a main method.
 * In particular, these arguments have to include the path to a settings file customizing the analysis.
 *
 * @author Christoph
 */
public class Attestor {

    private static final String ANSI_GREEN = "\u001B[32m";
	private static final String ANSI_RED = "\u001B[31m";
    private static final String ANSI_RESET = "\u001B[0m";

    private final Properties properties = new Properties();

    /**
	 * The top-level logger.
	 */
	private static final Logger logger = LogManager.getLogger( "Attestor" );

	/**
	 * The global settings for Attestor.
	 */
	private final Settings settings = Settings.getInstance();

    /**
     * The originally parsed input heap configuration.
     */
	private HeapConfiguration originalInput;

    /**
     * The input heap configurations that will be used to analyze the program.
     */
    private List<HeapConfiguration> inputs = new ArrayList<>();

	/**
	 * The program that should be analyzed.
	 */
	private Program program;

	/**
	 * The state space obtained from analyzing the initial method of the provided program.
	 */
	private StateSpace stateSpace;

    /**
	 * A parser for command line arguments.
	 */
	private final CommandLineReader commandLineReader = new CommandLineReader();

	/**
	 * Runs attestor to perform a program analysis.
	 *
	 * @param args The command line arguments determining settings and analysis customizations.
	 */
	public void run(String[] args) {

	    printVersion();

	    try {
			setupPhase(args);
		} catch(Exception e) {
	    	failPhase(e, "Setup");
		}
        leavePhase("Setup");

	    try {
			parsingPhase();
		} catch(Exception e) {
	    	failPhase(e,"Parsing");
		}
        leavePhase("Parsing");

	    try {
			preprocessingPhase();
		} catch(Exception e) {
	    	failPhase(e,"Preprocessing");
		}
        leavePhase("Preprocessing");

        try {
			stateSpaceGenerationPhase();
		} catch(Exception e) {
        	failPhase(e,"State space generation");
		}
        leavePhase("State space generation");

        try {
        	modelCheckingPhase();
		} catch (Exception e) {
        	failPhase(e,"Model-checking");
		}
        leavePhase("Model-checking");

        try {
        	reportPhase();
		} catch(Exception e) {
        	failPhase(e,"Report generation");
		}
        leavePhase("Report generation");

		printSummary();
	}

    /**
     * Prints the currently running version of attestor.
     */
	private void printVersion() {

        try {
            properties.load(this.getClass().getClassLoader().getResourceAsStream("attestor.properties"));
            logger.info(properties.getProperty("artifactId") + " - version " + properties.getProperty("version"));
        } catch (IOException e) {
            logger.fatal("Project version could not be found. Aborting.");
            System.exit(1);
        }
    }

    /**
     * This phase initializes the command line interfaces and populates the global settings.
     * @param args The command line arguments passed to attestor.
     */
	private void setupPhase(String[] args) {

        commandLineReader.setupCLI();
		commandLineReader.loadSettings(args);
        if( commandLineReader.hasSettingsFile() ){
            SettingsFileReader settingsReader =
                    new SettingsFileReader(  commandLineReader.getPathToSettingsFile() );
            settingsReader.getInputSettings( settings );
            settingsReader.getOptionSettings( settings );
            settingsReader.getOutputSettings( settings );
            settingsReader.getMCSettings( settings );
        }
        commandLineReader.getInputSettings(  settings );
        commandLineReader.getOptionSettings( settings );
        commandLineReader.getOutputSettings( settings );
        commandLineReader.getMCSettings( settings );

        if( commandLineReader.hasRootPath() ){
            settings.setRootPath( commandLineReader.getRootPath() );
        }
	}

    private void failPhase(Exception e, String message) {
        e.printStackTrace();
        logger.fatal(e.getMessage());
        logger.fatal("+------------------------------------------------------------------+");
        logger.fatal(String.format("|  " + ANSI_RED + "Phase execution failed:"
                + ANSI_RESET + " %-39s |", message));
        logger.fatal("+------------------------------------------------------------------+");
        System.exit(1);
    }

	private void leavePhase(String message) {
        logger.info("+-------------------------------------------------------------------+");
        logger.info(String.format("|  " + ANSI_GREEN + "Phase executed successfully:"
                + ANSI_RESET + " %-35s |", message));
        logger.info("+-------------------------------------------------------------------+");
    }

	private void parsingPhase() throws IOException {

		// Load the user-defined grammar
		if(settings.input().getGrammarName() != null) {
			settings.grammar().loadGrammarFromFile(settings.input().getGrammarLocation(), null);
		}

		// Load the requested predefined grammars
		if(settings.input().getUsedPredefinedGrammars() != null) {
			for (String predefinedGrammar : settings.input().getUsedPredefinedGrammars()) {
				logger.debug("Loading predefined grammar " + predefinedGrammar);
				HashMap<String, String> renamingMap = settings.input().getRenaming(predefinedGrammar);
				settings.grammar().loadGrammarFromURL(Attestor.class.getClassLoader()
                        .getResource("predefinedGrammars/" + predefinedGrammar + ".json"), renamingMap);
			}
		}

		loadInput();
		loadProgram();
	}

	private void loadInput() throws IOException {

		String str;
		if(settings.input().getInputName() != null){
			logger.debug("Reading user-defined initial state.");
			str = FileReader.read(settings.input().getInputLocation());
		} else {
			logger.debug("Reading predefined empty initial state.");
			str = FileReader.read(settings.input().getInitialStatesURL().openStream());
		}

		JSONObject jsonObj = new JSONObject(str);

		if(settings.options().isIndexedMode()) {
		    originalInput = JsonToIndexedHC.jsonToHC( jsonObj );
		} else {
			originalInput = JsonToDefaultHC.jsonToHC( jsonObj );
		}
	}

	private void loadProgram() {

		JimpleParser programParser = new JimpleParser(new StandardAbstractSemantics());
		program = programParser.parse(
				settings.input().getClasspath(),
				settings.input().getClassName(),
				settings.input().getMethodName()
		);
	}

	private void preprocessingPhase() {

        if(!settings.options().isIndexedMode()
                && settings.options().getStateLabelingAutomaton() != null) {
            setupStateLabeling();
        } else {
            inputs.add(originalInput);
            settings.stateSpaceGeneration().setStateLabelingStrategy(state -> {});
            if(settings.options().getStateLabelingAutomaton() == null) {
                logger.info("Skipped refinement, because no atomic propositions are required.");
            } else if(settings.options().isIndexedMode()) {
                logger.warn("Refinement of indexed grammars is not supported yet and thus ignored.");
            }
        }

        setupStateRefinement();
	}

	private void setupStateLabeling() {

        logger.info("Refining grammar...");
        HeapAutomaton stateLabelingAutomaton = settings.options().getStateLabelingAutomaton();
        settings.grammar().setGrammar(
                stateLabelingAutomaton.refine( settings.grammar().getGrammar() )
        );
        logger.info("done. Number of refined nonterminals: "
                + settings.grammar().getGrammar().getAllLeftHandSides().size());
        logger.info("Refined nonterminals are: " + settings.grammar().getGrammar().getAllLeftHandSides());

        logger.info("Refining input heap configuration...");
        inputs = stateLabelingAutomaton.refineHeapConfiguration(
                originalInput,
                settings.grammar().getGrammar(),
                new HashSet<>()
        );

        if(inputs.isEmpty())	{
            logger.fatal("No refined initial state exists.");
            throw new IllegalStateException();
        }

        logger.info("done. Number of refined heap configurations: "
                + inputs.size());

        settings.stateSpaceGeneration()
                .setStateLabelingStrategy(
                        programState -> {
                            for(String ap : stateLabelingAutomaton
                                    .move(programState.getHeap()).getAtomicPropositions()) {
                                programState.addAP(ap);
                            }
                        }
                );
    }

    private void setupStateRefinement() {

        HeapAutomaton stateRefinementAutomaton = settings.options().getStateRefinementAutomaton();
        if(stateRefinementAutomaton != null) {
            settings.stateSpaceGeneration()
                    .setStateRefinementStrategy(
                            state -> {
                                stateRefinementAutomaton.move(state.getHeap());
                                return state;
                            }
                    );
            logger.info("Initialized state refinement.");
        } else {
            settings.stateSpaceGeneration()
                    .setStateRefinementStrategy(
                            state -> state
                    );
            logger.info("No additional state refinement is used.");
        }
    }

	private void stateSpaceGenerationPhase() {

	    settings.factory().resetTotalNumberOfStates();

	    setupMaterialization();
	    setupCanonicalization();
	    setupInclusionTest();
	    setupAbortTest();

	    assert(!inputs.isEmpty());

	    StateSpaceGenerator stateSpaceGenerator = settings
                .factory()
                .createStateSpaceGenerator(
	                program,
                    inputs,
                    0
                );

	    printAnalyzedMethod();

	    stateSpace = stateSpaceGenerator.generate();
	    logger.info("State space generation finished. #states: "
                + settings.factory().getTotalNumberOfStates());
	}

    private void printAnalyzedMethod() {

        logger.info("Analyzing '"
                + settings.input().getClasspath()
                + "/"
                + settings.input().getClassName()
                + "."
                + settings.input().getMethodName()
                + "'..."
        );

    }

	private void setupMaterialization() {

        Grammar grammar = settings.grammar().getGrammar();
        MaterializationStrategy strategy;

        if(settings.options().isIndexedMode()) {
            ViolationPointResolver vioResolver = new ViolationPointResolver( grammar );
<<<<<<< HEAD
            IndexMatcher stackMatcher = new IndexMatcher( new DefaultIndexMaterialization() );
=======
            IndexMatcher indexMatcher = new IndexMatcher( new DefaultIndexMaterialization() );
>>>>>>> 674681dc
            MaterializationRuleManager grammarManager =
                    new IndexedMaterializationRuleManager(vioResolver, indexMatcher);

            GrammarResponseApplier ruleApplier =
                    new IndexedGrammarResponseApplier( new IndexMaterializationStrategy(),
                            new GraphMaterializer() );

            strategy = new GeneralMaterializationStrategy( grammarManager, ruleApplier );
            logger.info("Setup materialization using indexed grammars.");
        } else {
            ViolationPointResolver vioResolver = new ViolationPointResolver( grammar );
            MaterializationRuleManager grammarManager =
                    new DefaultMaterializationRuleManager(vioResolver);
            GrammarResponseApplier ruleApplier =
                    new DefaultGrammarResponseApplier( new GraphMaterializer() );
            strategy = new GeneralMaterializationStrategy( grammarManager, ruleApplier );
            logger.info("Setup materialization using standard hyperedge replacement grammars.");
        }

        settings.stateSpaceGeneration().setMaterializationStrategy(strategy);
    }

    private void setupCanonicalization() {

        Grammar grammar = settings.grammar().getGrammar();
        CanonicalizationStrategy strategy;
        if(settings.options().isIndexedMode()) {
            strategy = new IndexedCanonicalizationStrategy(
                    grammar,
                    true,
                    settings.options().getAggressiveAbstractionThreshold(),
                    settings.options().isAggressiveReturnAbstraction()
            );
            logger.info("Setup canonicalization using indexed grammar.");
        } else {
            strategy = new DefaultCanonicalizationStrategy(
                    grammar,
                    true,
                    settings.options().getAggressiveAbstractionThreshold(),
                    settings.options().isAggressiveReturnAbstraction()
            );
            logger.info("Setup canonicalization using standard hyperedge replacement grammar.");
        }
        settings.stateSpaceGeneration().setCanonicalizationStrategy(strategy);
    }

    private void setupInclusionTest() {

	    settings.stateSpaceGeneration()
                .setInclusionStrategy(
                        new GeneralInclusionStrategy()
                );
	    logger.info("Setup state inclusion test: Isomorphism.");
    }

    private void setupAbortTest() {

        int stateSpaceBound = Settings.getInstance().options().getMaxStateSpaceSize();
        int stateBound = Settings.getInstance().options().getMaxStateSize();
        settings.stateSpaceGeneration()
                .setAbortStrategy(
                        new StateSpaceBoundedAbortStrategy(stateSpaceBound, stateBound)
                );
        logger.info("Setup abort criterion: #states > "
                + stateSpaceBound
                + " or one state is larger than "
                + stateBound
                + " nodes.");
    }

	private void modelCheckingPhase() {

	    Set<LTLFormula> formulas = settings.modelChecking().getFormulae();

	    if(formulas.isEmpty()) {
	        logger.info("No LTL formulas have been provided.");
        }

	    for(LTLFormula formula : settings.modelChecking().getFormulae()) {

	        logger.info("Checking formula: " + formula.toString() + "...");
            ProofStructure proofStructure = new ProofStructure();
            proofStructure.build(stateSpace, formula);
            if(proofStructure.isSuccessful()) {
                logger.info("Formula is satisfied.");
            } else {
                logger.warn("Formula is not satisfied.");
            }
        }
	}

	private void reportPhase() throws IOException {

		if(settings.output().isExportStateSpace() ) {

		    String location = settings.output().getLocationForStateSpace();

            settings.factory().export(
                    location + File.separator + "data",
                    "statespace.json",
                    stateSpace,
                    program
            );

            List<ProgramState> states = stateSpace.getStates();
            for(int i=0; i < states.size(); i++) {
                settings.factory().export(
                        location + File.separator + "data",
                        "hc_" + i + ".json",
                        states.get(i).getHeap()
                );
            }

            InputStream zis = getClass().getClassLoader().getResourceAsStream("viewer.zip");

            File targetDirectory = new File(location + File.separator);
            ZipUtils.unzip(zis, targetDirectory);

            logger.info("State space exported to '"
                    + location
                    + "'"
            );
        }
	}

	private void printSummary() {

        logger.info("+-----------+----------------------+-----------------------+--------+");
        logger.info("|           |  w/ procedure calls  |  w/o procedure calls  | final  |");
        logger.info("+-----------+----------------------+-----------------------+--------+");
        logger.info(String.format("| #states   |  %19d |  %19d  |  %5d |",
                Settings.getInstance().factory().getTotalNumberOfStates(),
                stateSpace.getStates().size(),
                stateSpace.getFinalStates().size()
        ));
        logger.info("+-----------+----------------------+-----------------------+--------+");
    }
}<|MERGE_RESOLUTION|>--- conflicted
+++ resolved
@@ -22,11 +22,6 @@
 import de.rwth.i2.attestor.strategies.StateSpaceBoundedAbortStrategy;
 import de.rwth.i2.attestor.strategies.defaultGrammarStrategies.DefaultCanonicalizationStrategy;
 import de.rwth.i2.attestor.strategies.indexedGrammarStrategies.IndexedCanonicalizationStrategy;
-<<<<<<< HEAD
-import de.rwth.i2.attestor.strategies.indexedGrammarStrategies.stack.DefaultIndexMaterialization;
-=======
-import de.rwth.i2.attestor.strategies.indexedGrammarStrategies.index.DefaultIndexMaterialization;
->>>>>>> 674681dc
 import de.rwth.i2.attestor.util.FileReader;
 import de.rwth.i2.attestor.util.ZipUtils;
 import org.apache.logging.log4j.LogManager;
@@ -375,11 +370,8 @@
 
         if(settings.options().isIndexedMode()) {
             ViolationPointResolver vioResolver = new ViolationPointResolver( grammar );
-<<<<<<< HEAD
-            IndexMatcher stackMatcher = new IndexMatcher( new DefaultIndexMaterialization() );
-=======
+
             IndexMatcher indexMatcher = new IndexMatcher( new DefaultIndexMaterialization() );
->>>>>>> 674681dc
             MaterializationRuleManager grammarManager =
                     new IndexedMaterializationRuleManager(vioResolver, indexMatcher);
 
