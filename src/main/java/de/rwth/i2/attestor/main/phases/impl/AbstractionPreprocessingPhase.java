--- conflicted
+++ resolved
@@ -95,26 +95,14 @@
         Set<String> usedSelectors = new HashSet<>(scene().options().getUsedSelectorLabels());
         usedSelectors.removeAll(scene().options().getGrammarSelectorLabels());
 
-<<<<<<< HEAD
         if(!usedSelectors.isEmpty()) {
-=======
-        if (!usedSelectors.isEmpty()) {
-            logger.warn("");
-            logger.warn("");
-            logger.warn("");
->>>>>>> 8fc7d2c3
             logger.warn("+------------------------------------------------------------------+");
             logger.warn("| Some selector labels are not used within any grammar rule.       |");
             logger.warn("| These selector labels can never be abstracted!                   |");
             logger.warn("| This might be intended if they refer to numerical values         |");
             logger.warn("| The selectors in question are listed below:                      |");
-<<<<<<< HEAD
             for(String badSel : usedSelectors) {
                 logger.warn(String.format("| - %-63s|", badSel));
-=======
-            for (String badSel : usedSelectors) {
-                logger.warn(String.format("| %-65s|", badSel));
->>>>>>> 8fc7d2c3
             }
             logger.warn("+------------------------------------------------------------------+");
         }
