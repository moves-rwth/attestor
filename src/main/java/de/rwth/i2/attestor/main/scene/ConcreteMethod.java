package de.rwth.i2.attestor.main.scene;

import java.util.Collection;

import de.rwth.i2.attestor.procedures.*;
import de.rwth.i2.attestor.stateSpaceGeneration.Program;

class ConcreteMethod implements Method {

    private String signature;
    private String name = null;
    private boolean isRecursive = false;
    private Program body = null;
    private MethodExecutor executor = null;

    public ConcreteMethod(String signature) {

        this.signature = signature;
    }

    @Override
    public String getSignature() {

        return signature;
    }

    @Override
    public String getName() {
        return name;
    }

    @Override
    public void setName(String name) {

        this.name = name;
    }

    @Override
    public void setBody(Program body) {
        this.body = body;
    }

    @Override
    public Program getBody() {
        return body;
    }

    @Override
    public boolean isRecursive() {

        return isRecursive;
    }

    @Override
    public void setRecursive(boolean isRecursive) {

        this.isRecursive = isRecursive;
    }

    @Override
    public void addContract(Contract contract) {

        if(executor == null) {
            throw new IllegalStateException("No method executor.");
        }
        executor.addContract(contract);

    }

    @Override
    public Collection<Contract> getContractsForExport() {

<<<<<<< HEAD
        return Collections.EMPTY_LIST; //TODO
=======
        return executor.getContractsForExport();
>>>>>>> 5bde9e63
    }

    @Override
    public void setMethodExecution(MethodExecutor executor) {
        this.executor = executor;
    }

    @Override
    public MethodExecutor getMethodExecutor() {

        assert executor != null;
        return executor;
    }

    @Override
    public int hashCode() {
        return signature.hashCode();
    }

    @Override
    public boolean equals(Object otherObject) {
       if(otherObject == this) {
           return true;
       }
       if(otherObject.getClass() != ConcreteMethod.class) {
           return false;
       }
       ConcreteMethod method = (ConcreteMethod) otherObject;
       return signature.equals(method.signature);
    }

    @Override
    public String toString() {
        return signature;
    }
}<|MERGE_RESOLUTION|>--- conflicted
+++ resolved
@@ -70,11 +70,7 @@
     @Override
     public Collection<Contract> getContractsForExport() {
 
-<<<<<<< HEAD
-        return Collections.EMPTY_LIST; //TODO
-=======
         return executor.getContractsForExport();
->>>>>>> 5bde9e63
     }
 
     @Override
