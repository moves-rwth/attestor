package de.rwth.i2.attestor.main.settings;

<<<<<<< HEAD
=======
import de.rwth.i2.attestor.LTLFormula;

>>>>>>> 0378eac4
import java.io.File;

import org.apache.commons.cli.*;
import org.apache.logging.log4j.*;

<<<<<<< HEAD
import de.rwth.i2.attestor.LTLFormula;

=======
>>>>>>> 0378eac4
/**
 * Parses the provided command line options in order to populate
 * {@link Settings}.
 *
 * @author Hannah Arndt, Christoph, Christina
 */
public class CommandLineReader {

	/**
	 * The logger of this class.
	 */
	private static final Logger logger = LogManager.getLogger( "CommandLineReader" );

    /**
     * A specification of the available command line options.
     */
    private Options cliOptions;

    /**
     * The underlying command line parser.
     */
	private CommandLine cmd;


    /**
     * Initializes the specification of the command line interface.
     * This method should always be called first.
     */
	public void setupCLI() {

		cliOptions = new Options();
		
		cliOptions.addOption(
				Option.builder("rp")
				.longOpt("root-path")
				.hasArg()
				.argName("path")
				.desc( "(optional) defines a root path for the input. If specified, all other "
						+ "paths are evaluated relative to this path." )
				.build()
				);
		
		cliOptions.addOption( 
				Option.builder("sf")
				.longOpt( "settings-file" )
				.hasArg()
				.argName( "path" )
				.desc( "file that contains the settings to be executed." 
						+ "Can be overwritten by additional command line settings" )
				.build()
				);

		cliOptions.addOption(
				Option.builder("m")
				.longOpt("method")
				.hasArg()
				.argName("method name")
				.desc("name of entry method - e.g. 'main'")
				.build()
				);


		cliOptions.addOption(
				Option.builder("v")
				.longOpt("verbose")
				.desc("(optional) enable more verbose output")
				.build()
				);

		cliOptions.addOption(
				Option.builder("ad")
				.longOpt("depth")
				.desc("(optional) sets the abstraction distance (default is "
						+ Settings.getInstance().options().getAbstractionDistance() + ")")
				.hasArg()
				.argName("int")
				.build()
				);

		cliOptions.addOption(
				Option.builder("msp")
				.longOpt("maxStateSpace")
				.desc("(optional) stops the analysis if the generated state space is larger than specified (default is " 
						+ Settings.getInstance().options().getMaxStateSpaceSize() + ")")
				.hasArg()
				.argName("int")
				.build()
				);

		cliOptions.addOption(
				Option.builder("mh")
				.longOpt("maxHeap")
				.desc("(optional) stops the analysis if a graph larger than specified is encountered (default is "
						+ Settings.getInstance().options().getMaxStateSize() + ")")
				.hasArg()
				.argName("int")
				.build()
				);

		cliOptions.addOption(
				Option.builder("at")
				.longOpt("aggressive-abstraction-threshold")
				.hasArg()
				.optionalArg(true)
				.argName("int")
				.desc("(optional) after this threshold abstraction will ignore the distance argument (default "
						+ Settings.getInstance().options().getAggressiveAbstractionThreshold() + ")"
						+"(only applicable to indexed analysis)")
				.build()
				);

		cliOptions.addOption(
				Option.builder("ar")
				.longOpt("aggressive-abstraction-at-return")
				.hasArg()
				.argName("boolean")
				.desc("(optional) if enabled, canonization will ignore depth argument on return Statements "
						+ "(enabled by default).")
				.build()
				);

		cliOptions.addOption(
				Option.builder("html")
				.longOpt("export-to-html")
				.desc("(optional) exports generated statespace to explorable HTML files (default is false)")
				.build()
				);

		cliOptions.addOption(
				Option.builder("ghtml")
				.longOpt("grammar-to-html")
				.desc("(optional) exports parsed grammar to explorable HTML files (default is false)")
				.build()
				);

		cliOptions.addOption(
				Option.builder("mc")
				.longOpt("model-checking")
				.hasArg()
				.argName("formulae")
				.desc("(optional) if enabled, model checking will be performed for the provided formulae +"
						+ "(separated by ,)")
				.build()
		);
	}


    /**
     * Attempts to parse the provided command line arguments and checks whether they specify the specifcation.
     * @param args The command line arguments.
     * @return true if and only if the provided command line arguments specify the specification.
     */
	public boolean loadSettings(String[] args) {

		CommandLineParser parser = new DefaultParser();

		try {
			cmd = parser.parse( cliOptions, args);
			
			if( ! commandLineIsValid(cmd) ){
				HelpFormatter helpFormatter = new HelpFormatter();
				helpFormatter.printHelp( "java Attestor", cliOptions );
				return false;
			}

		} catch(ParseException | NumberFormatException e) {

			HelpFormatter formatter = new HelpFormatter();
			formatter.printHelp( "Attestor", cliOptions );
			return false;

		}

		return true;
	}

    /**
     * @return true if and only if a settings file has been provided in the command line arguments.
     */
	public boolean hasSettingsFile(){
		return cmd.hasOption( "sf" );
	}
	
    /**
     * @return The path to the settings file provided in the command line arguments.
     */
	public String getPathToSettingsFile(){
		if( hasRootPath() ){
			return getRootPath() + File.separator + cmd.getOptionValue( "sf" );
		}
		return cmd.getOptionValue( "sf" );
	}
	
	/**
	 * @return true if and only if a root path has been provided
	 */
	public boolean hasRootPath(){
		return cmd.hasOption("rp");
	}
	
	/**
	 * @return The specified root path
	 */
	public String getRootPath(){
		return cmd.getOptionValue("rp");
	}

    /**
     * Populates all settings that customize how state spaces are exported
     * with data extracted from the command line arguments.
     * @param settings All settings.
     * @return The populated output settings.
     */
	public OutputSettings getOutputSettings( Settings settings ) {
		OutputSettings outputSettings = settings.output();

		if(cmd.hasOption("html")) {
			outputSettings.setExportStateSpace( true );
		}

		if( cmd.hasOption("ghtml")){
			outputSettings.setExportGrammar( true );
		}
		
		return outputSettings;
	}

    /**
     * Populates all settings that customize how the analysis is performed
     * with data extracted from the command line arguments.
     * @param settings All settings.
     * @return The populated option settings.
     */
	public OptionSettings getOptionSettings( Settings settings ) {
		
		OptionSettings optionSettings = settings.options();

		if(cmd.hasOption("ad")) {
			optionSettings.setAbstractionDistance( Integer.valueOf(cmd.getOptionValue("ad")) );

		}

		if(cmd.hasOption("msp")) {
			optionSettings.setMaxStateSpaceSize( Integer.valueOf(cmd.getOptionValue("msp")) );
		}

		if(cmd.hasOption("mh")) {
			optionSettings.setMaxStateSize( Integer.valueOf(cmd.getOptionValue("mh")) );
		}

		if(cmd.hasOption("at")) {
			optionSettings.setAggressiveAbstractionThreshold( Integer.valueOf(cmd.getOptionValue("aggr")) );
		}

		if( cmd.hasOption("ar") ){
			optionSettings.setAggressiveReturnAbstraction( Boolean.getBoolean(cmd.getOptionValue("ar")) );
		}
		
		return optionSettings;
	}

    /**
     * Populates all settings that customize which input files are loaded
     * with data extracted from the command line arguments.
     * @param settings All settings.
     * @return The populated input settings.
     */
	public InputSettings getInputSettings( Settings settings ) {
		InputSettings inputSettings = settings.input();

		if( cmd.hasOption("m")){
			inputSettings.setMethodName(cmd.getOptionValue("m"));
		}
		
		return inputSettings;
	}

	/**
	 * Populates all settings that customize if and how model checking is performed.
	 * @param settings All settings.
	 * @return The populated model checking settings.
	 */
	public ModelCheckingSettings getMCSettings( Settings settings ) {
		ModelCheckingSettings mcSettings = settings.modelChecking();
		if( cmd.hasOption("mc")){
			mcSettings.setModelCheckingEnabled( true );

			String formulaString = cmd.getOptionValue("mc");
			for(String formula : formulaString.split(",")){
				LTLFormula ltlFormula = null;
				try {
					ltlFormula = new LTLFormula(formula);
					mcSettings.addFormula(ltlFormula);
				} catch (Exception e) {
					logger.log(Level.WARN, "The input " + formula + " is not a valid LTL formula. Skipping it.");
				}
			}
		}

		return mcSettings;
	}

    /**
     * Checks whether the provided command line arguments are valid in the sense
     * that a settings file has been provided.
     * @param cmd The parsed command line arguments.
     * @return true if and only if a settings file has been provided.
     */
	private boolean commandLineIsValid(CommandLine cmd){
		
			return  cmd.hasOption( "sf" );
		
	}

}<|MERGE_RESOLUTION|>--- conflicted
+++ resolved
@@ -1,20 +1,12 @@
 package de.rwth.i2.attestor.main.settings;
 
-<<<<<<< HEAD
-=======
-import de.rwth.i2.attestor.LTLFormula;
-
->>>>>>> 0378eac4
 import java.io.File;
 
 import org.apache.commons.cli.*;
 import org.apache.logging.log4j.*;
 
-<<<<<<< HEAD
 import de.rwth.i2.attestor.LTLFormula;
 
-=======
->>>>>>> 0378eac4
 /**
  * Parses the provided command line options in order to populate
  * {@link Settings}.
