package de.rwth.i2.attestor.main.settings;

import de.rwth.i2.attestor.LTLFormula;
<<<<<<< HEAD

import java.io.File;

=======
>>>>>>> 2c793af7
import org.apache.commons.cli.*;
import org.apache.logging.log4j.Level;
import org.apache.logging.log4j.LogManager;
import org.apache.logging.log4j.Logger;

<<<<<<< HEAD
=======
import java.io.File;

>>>>>>> 2c793af7
/**
 * Parses the provided command line options in order to populate
 * {@link Settings}.
 *
 * @author Hannah Arndt, Christoph, Christina
 */
public class CommandLineReader {

	/**
	 * The logger of this class.
	 */
	private static final Logger logger = LogManager.getLogger( "CommandLineReader" );

    /**
     * A specification of the available command line options.
     */
    private Options cliOptions;

    /**
     * The underlying command line parser.
     */
	private CommandLine cmd;


    /**
     * Initializes the specification of the command line interface.
     * This method should always be called first.
     */
	public void setupCLI() {

		cliOptions = new Options();
		
		cliOptions.addOption(
				Option.builder("rp")
				.longOpt("root-path")
				.hasArg()
				.argName("path")
				.desc( "(optional) defines a root path for the input. If specified, all other "
						+ "paths are evaluated relative to this path." )
				.build()
				);
		
		cliOptions.addOption( 
				Option.builder("sf")
				.longOpt( "settings-file" )
				.hasArg()
				.argName( "path" )
				.desc( "file that contains the settings to be executed." 
						+ "Can be overwritten by additional command line settings" )
				.build()
				);

		cliOptions.addOption(
				Option.builder("m")
				.longOpt("method")
				.hasArg()
				.argName("method name")
				.desc("name of entry method - e.g. 'main'")
				.build()
				);


		cliOptions.addOption(
				Option.builder("v")
				.longOpt("verbose")
				.desc("(optional) enable more verbose output")
				.build()
				);

		cliOptions.addOption(
				Option.builder("ad")
				.longOpt("depth")
				.desc("(optional) sets the abstraction distance (default is "
						+ Settings.getInstance().options().getAbstractionDistance() + ")")
				.hasArg()
				.argName("int")
				.build()
				);

		cliOptions.addOption(
				Option.builder("msp")
				.longOpt("maxStateSpace")
				.desc("(optional) stops the analysis if the generated state space is larger than specified (default is " 
						+ Settings.getInstance().options().getMaxStateSpaceSize() + ")")
				.hasArg()
				.argName("int")
				.build()
				);

		cliOptions.addOption(
				Option.builder("mh")
				.longOpt("maxHeap")
				.desc("(optional) stops the analysis if a graph larger than specified is encountered (default is "
						+ Settings.getInstance().options().getMaxStateSize() + ")")
				.hasArg()
				.argName("int")
				.build()
				);

		cliOptions.addOption(
				Option.builder("at")
				.longOpt("aggressive-abstraction-threshold")
				.hasArg()
				.optionalArg(true)
				.argName("int")
				.desc("(optional) after this threshold abstraction will ignore the distance argument (default "
						+ Settings.getInstance().options().getAggressiveAbstractionThreshold() + ")"
						+"(only applicable to indexed analysis)")
				.build()
				);

		cliOptions.addOption(
				Option.builder("ar")
				.longOpt("aggressive-abstraction-at-return")
				.hasArg()
				.argName("boolean")
				.desc("(optional) if enabled, canonization will ignore depth argument on return Statements "
						+ "(enabled by default).")
				.build()
				);

		cliOptions.addOption(
				Option.builder("html")
				.longOpt("export-to-html")
				.desc("(optional) exports generated statespace to explorable HTML files (default is false)")
				.build()
				);

		cliOptions.addOption(
				Option.builder("ghtml")
				.longOpt("grammar-to-html")
				.desc("(optional) exports parsed grammar to explorable HTML files (default is false)")
				.build()
				);

		cliOptions.addOption(
				Option.builder("mc")
				.longOpt("model-checking")
				.hasArg()
				.argName("formulae")
				.desc("(optional) if enabled, model checking will be performed for the provided formulae +"
						+ "(separated by ,)")
				.build()
		);
	}


    /**
     * Attempts to parse the provided command line arguments and checks whether they specify the specifcation.
     * @param args The command line arguments.
     * @return true if and only if the provided command line arguments specify the specification.
     */
	public boolean loadSettings(String[] args) {

		CommandLineParser parser = new DefaultParser();

		try {
			cmd = parser.parse( cliOptions, args);
			
			if( ! commandLineIsValid(cmd) ){
				HelpFormatter helpFormatter = new HelpFormatter();
				helpFormatter.printHelp( "java Attestor", cliOptions );
				return false;
			}

		} catch(ParseException | NumberFormatException e) {

			HelpFormatter formatter = new HelpFormatter();
			formatter.printHelp( "Attestor", cliOptions );
			return false;

		}

		return true;
	}

    /**
     * @return true if and only if a settings file has been provided in the command line arguments.
     */
	public boolean hasSettingsFile(){
		return cmd.hasOption( "sf" );
	}
	
    /**
     * @return The path to the settings file provided in the command line arguments.
     */
	public String getPathToSettingsFile(){
		if( hasRootPath() ){
			return getRootPath() + File.separator + cmd.getOptionValue( "sf" );
		}
		return cmd.getOptionValue( "sf" );
	}
	
	/**
	 * @return true if and only if a root path has been provided
	 */
	public boolean hasRootPath(){
		return cmd.hasOption("rp");
	}
	
	/**
	 * @return The specified root path
	 */
	public String getRootPath(){
		return cmd.getOptionValue("rp");
	}

    /**
     * Populates all settings that customize how state spaces are exported
     * with data extracted from the command line arguments.
     * @param settings All settings.
     * @return The populated output settings.
     */
	public OutputSettings getOutputSettings( Settings settings ) {
		OutputSettings outputSettings = settings.output();

		if(cmd.hasOption("html")) {
			outputSettings.setExportStateSpace( true );
		}

		if( cmd.hasOption("ghtml")){
			outputSettings.setExportGrammar( true );
		}
		
		return outputSettings;
	}

    /**
     * Populates all settings that customize how the analysis is performed
     * with data extracted from the command line arguments.
     * @param settings All settings.
     * @return The populated option settings.
     */
	public OptionSettings getOptionSettings( Settings settings ) {
		
		OptionSettings optionSettings = settings.options();

<<<<<<< HEAD
		DebugMode.ENABLED = cmd.hasOption("v");

		if(cmd.hasOption("ad")) {
			optionSettings.setAbstractionDistance( Integer.valueOf(cmd.getOptionValue("ad")) );
=======
		if(cmd.hasOption("d")) {
			optionSettings.setMinDereferenceDepth( Integer.valueOf(cmd.getOptionValue("d")) );
>>>>>>> 2c793af7
		}

		if(cmd.hasOption("msp")) {
			optionSettings.setMaxStateSpaceSize( Integer.valueOf(cmd.getOptionValue("msp")) );
		}

		if(cmd.hasOption("mh")) {
			optionSettings.setMaxStateSize( Integer.valueOf(cmd.getOptionValue("mh")) );
		}

		if(cmd.hasOption("at")) {
			optionSettings.setAggressiveAbstractionThreshold( Integer.valueOf(cmd.getOptionValue("aggr")) );
		}

		if( cmd.hasOption("ar") ){
			optionSettings.setAggressiveReturnAbstraction( Boolean.getBoolean(cmd.getOptionValue("ar")) );
		}
		
		return optionSettings;
	}

    /**
     * Populates all settings that customize which input files are loaded
     * with data extracted from the command line arguments.
     * @param settings All settings.
     * @return The populated input settings.
     */
	public InputSettings getInputSettings( Settings settings ) {
		InputSettings inputSettings = settings.input();

		if( cmd.hasOption("m")){
			inputSettings.setMethodName(cmd.getOptionValue("m"));
		}
		
		return inputSettings;
	}

	/**
	 * Populates all settings that customize if and how model checking is performed.
	 * @param settings All settings.
	 * @return The populated model checking settings.
	 */
	public ModelCheckingSettings getMCSettings( Settings settings ) {
		ModelCheckingSettings mcSettings = settings.modelChecking();
		if( cmd.hasOption("mc")){
			mcSettings.setModelCheckingEnabled( true );

			String formulaString = cmd.getOptionValue("mc");
			for(String formula : formulaString.split(",")){
				LTLFormula ltlFormula = null;
				try {
					ltlFormula = new LTLFormula(formula);
					mcSettings.addFormula(ltlFormula);
				} catch (Exception e) {
					logger.log(Level.WARN, "The input " + formula + " is not a valid LTL formula. Skipping it.");
				}
			}
		}

		return mcSettings;
	}

    /**
     * Checks whether the provided command line arguments are valid in the sense
     * that a settings file has been provided.
     * @param cmd The parsed command line arguments.
     * @return true if and only if a settings file has been provided.
     */
	private boolean commandLineIsValid(CommandLine cmd){
		
			return  cmd.hasOption( "sf" );
		
	}

}<|MERGE_RESOLUTION|>--- conflicted
+++ resolved
@@ -1,22 +1,14 @@
 package de.rwth.i2.attestor.main.settings;
 
 import de.rwth.i2.attestor.LTLFormula;
-<<<<<<< HEAD
 
 import java.io.File;
 
-=======
->>>>>>> 2c793af7
 import org.apache.commons.cli.*;
 import org.apache.logging.log4j.Level;
 import org.apache.logging.log4j.LogManager;
 import org.apache.logging.log4j.Logger;
 
-<<<<<<< HEAD
-=======
-import java.io.File;
-
->>>>>>> 2c793af7
 /**
  * Parses the provided command line options in order to populate
  * {@link Settings}.
@@ -254,15 +246,9 @@
 		
 		OptionSettings optionSettings = settings.options();
 
-<<<<<<< HEAD
-		DebugMode.ENABLED = cmd.hasOption("v");
-
 		if(cmd.hasOption("ad")) {
 			optionSettings.setAbstractionDistance( Integer.valueOf(cmd.getOptionValue("ad")) );
-=======
-		if(cmd.hasOption("d")) {
-			optionSettings.setMinDereferenceDepth( Integer.valueOf(cmd.getOptionValue("d")) );
->>>>>>> 2c793af7
+
 		}
 
 		if(cmd.hasOption("msp")) {
