--- conflicted
+++ resolved
@@ -20,18 +20,7 @@
  */
 public class ReachableFragmentComputer {
 
-<<<<<<< HEAD
-	
-	private final String displayName;
-	
-	Queue<Integer> queue;
-	Map<Integer, Integer> idMapping;
-	Set<Integer> visitedNonterminalEdges;
-	
-=======
-
 	private String displayName;
->>>>>>> 415a4f02
 	HeapConfiguration input;
 
 	HeapConfigurationBuilder reachableFragmentBuilder;
@@ -103,12 +92,7 @@
 				handleConstant(variableEdge, variableName);
 			}
 		}
-
-<<<<<<< HEAD
-		return replaceBuilder.addNonterminalEdgeAndReturnId(nt, tentacles);
-=======
 		return queue;
->>>>>>> 415a4f02
 	}
 
 	/**
