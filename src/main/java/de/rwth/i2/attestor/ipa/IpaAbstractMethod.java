--- conflicted
+++ resolved
@@ -5,21 +5,15 @@
 import de.rwth.i2.attestor.graph.heap.HeapConfigurationBuilder;
 import de.rwth.i2.attestor.main.settings.Settings;
 import de.rwth.i2.attestor.semantics.jimpleSemantics.jimple.statements.invoke.AbstractMethod;
-<<<<<<< HEAD
 import de.rwth.i2.attestor.stateSpaceGeneration.ProgramState;
 import de.rwth.i2.attestor.stateSpaceGeneration.SemanticsObserver;
-=======
 import de.rwth.i2.attestor.semantics.util.Constants;
 import de.rwth.i2.attestor.stateSpaceGeneration.*;
->>>>>>> 415a4f02
 import de.rwth.i2.attestor.util.Pair;
 import gnu.trove.list.array.TIntArrayList;
 
-import java.util.ArrayList;
-import java.util.HashSet;
-import java.util.List;
+import java.util.*;
 import java.util.Map.Entry;
-import java.util.Set;
 
 public class IpaAbstractMethod extends AbstractMethod {
 	
@@ -35,24 +29,15 @@
 	final IpaContractCollection contracts = new IpaContractCollection();
 
 	public IpaAbstractMethod(String displayName) {
-		super(displayName);
+		super();
+		super.setDisplayName(displayName);
 	}
 
 	@Override
 	public Set<ProgramState> getFinalStates(HeapConfiguration input) {
-
-<<<<<<< HEAD
 		return null; // TODO
 	}
 
-	@Override
-	public Set<ProgramState> getResult(ProgramState input, SemanticsObserver options) {
-=======
-	public IpaAbstractMethod(String displayName) {
-		super();
-		super.setDisplayName(displayName);
-	}
-	
 	public void addContracts( IpaPrecondition precondition, List<HeapConfiguration> postconditions ){
 		if( ! contracts.hasPrecondition(precondition) ){
 			contracts.addPrecondition(precondition);
@@ -62,22 +47,21 @@
 	}
 
 	@Override
-	public Set<ProgramState> getResult(HeapConfiguration input, int scopeDepth) 
+	public Set<ProgramState> getResult(ProgramState input, SemanticsObserver observer)
 													throws StateSpaceGenerationAbortedException {
->>>>>>> 415a4f02
 
-		HeapConfiguration heap = input.getHeap();
 		Set<ProgramState> result = new HashSet<>();
-		for( HeapConfiguration postConfig : getResult( heap ) ){
+		for( HeapConfiguration postConfig : getIPAResult( input, observer ) ){
 			result.add( Settings.getInstance().factory().createProgramState( postConfig, 0 ) );
 		}
 
 		return result;
 	}
 
-	public List<HeapConfiguration> getResult( HeapConfiguration currentConfig ) 
+	public List<HeapConfiguration> getIPAResult( ProgramState input, SemanticsObserver observer )
 			throws StateSpaceGenerationAbortedException{
 
+	    HeapConfiguration currentConfig = input.getHeap();
 		Pair<HeapConfiguration, Pair<HeapConfiguration,Integer>> splitConfig = prepareInput( currentConfig );
 		HeapConfiguration reachableFragment = splitConfig.first();
 		HeapConfiguration remainingFragment = splitConfig.second().first();
@@ -86,7 +70,7 @@
 		Entry<IpaPrecondition, List<HeapConfiguration>> contract = contracts.getContract( reachableFragment );
 		if( contract == null ){ 
 			
-			computeContract(reachableFragment);
+			computeContract(input, reachableFragment, observer);
 			contract = contracts.getContract(reachableFragment);
 		}else{
 			IpaPrecondition precondition = contract.getKey();
@@ -99,10 +83,14 @@
 		
 	}
 
-	private void computeContract(HeapConfiguration reachableFragment) throws StateSpaceGenerationAbortedException {
+	private void computeContract(ProgramState input, HeapConfiguration reachableFragment, SemanticsObserver observer)
+			throws StateSpaceGenerationAbortedException {
 		final IpaPrecondition precondition = new IpaPrecondition( reachableFragment );
 		contracts.addPrecondition( precondition );
-		StateSpace stateSpace = factory.create(method, reachableFragment, 0);
+
+        ProgramState initialState = input.shallowCopyWithUpdateHeap(reachableFragment);
+		StateSpace stateSpace = observer.generateStateSpace(method, initialState);
+		//StateSpace stateSpace = factory.create(method, reachableFragment, 0);
 		List<HeapConfiguration> postconditions = contracts.getContract( reachableFragment ).getValue();
 		for( ProgramState finalState : stateSpace.getFinalStates() ){
 			//otherwise, any local variables are already removed 
