--- conflicted
+++ resolved
@@ -79,8 +79,8 @@
 		HeapConfiguration remainingFragment = splittedConfig.second().first(); 
 		int placeholderPos = splittedConfig.second().second();
 
-<<<<<<< HEAD
-		if( !contracts.hasMatchingPrecondition(reachableFragment) ){ 
+		
+		if( !contracts.hasMatchingPrecondition(reachableFragment) || !isReuseResultsEnabled() ){ 
 			
 			computeContract( input, reachableFragment, observer );
 
@@ -93,28 +93,6 @@
 		List<HeapConfiguration> postconditions = contracts.getPostconditions(reachableFragment);
 		return applyContract(remainingFragment, placeholderPos, postconditions );
 		
-=======
-	    HeapConfiguration currentConfig = input.getHeap();
-		Pair<HeapConfiguration, Pair<HeapConfiguration,Integer>> splitConfig = prepareInput( currentConfig );
-		HeapConfiguration reachableFragment = splitConfig.first();
-		HeapConfiguration remainingFragment = splitConfig.second().first();
-		int placeholderPos = splitConfig.second().second();
-
-		Entry<IpaPrecondition, List<HeapConfiguration>> contract = contracts.getContract( reachableFragment );
-		if( contract == null || !isReuseResultsEnabled()){
-
-			computeContract(input, reachableFragment, observer);
-			contract = contracts.getContract(reachableFragment);
-		}else{
-			IpaPrecondition precondition = contract.getKey();
-			remainingFragment = adaptExternalOrdering( precondition, reachableFragment,
-					remainingFragment, placeholderPos);
-		}
-
-			List<HeapConfiguration> postconditions = contract.getValue();
-			return applyContract(remainingFragment, placeholderPos, postconditions );
-
->>>>>>> 34af9af2
 	}
 	
 	private void computeContract(ProgramState input, HeapConfiguration reachableFragment, SemanticsObserver observer)
