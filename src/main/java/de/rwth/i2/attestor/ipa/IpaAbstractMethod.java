package de.rwth.i2.attestor.ipa;

<<<<<<< HEAD
import java.util.*;

=======
>>>>>>> 66bcce34
import de.rwth.i2.attestor.graph.Nonterminal;
import de.rwth.i2.attestor.graph.heap.HeapConfiguration;
import de.rwth.i2.attestor.graph.heap.HeapConfigurationBuilder;
import de.rwth.i2.attestor.main.settings.Settings;
import de.rwth.i2.attestor.semantics.jimpleSemantics.jimple.statements.invoke.AbstractMethod;
import de.rwth.i2.attestor.stateSpaceGeneration.ProgramState;
import de.rwth.i2.attestor.stateSpaceGeneration.SemanticsObserver;
import de.rwth.i2.attestor.semantics.util.Constants;
import de.rwth.i2.attestor.stateSpaceGeneration.*;
import de.rwth.i2.attestor.util.Pair;
import gnu.trove.list.array.TIntArrayList;

import java.util.*;
import java.util.Map.Entry;

public class IpaAbstractMethod extends AbstractMethod {
	
	private static Map<String, IpaAbstractMethod> knownMethods = new HashMap<>();
	
	public static IpaAbstractMethod getMethod( String signature ){
		if( ! knownMethods.containsKey(signature) ){
			knownMethods.put(signature, new IpaAbstractMethod( signature ) );
		}
		return knownMethods.get( signature );
	}

	final IpaContractCollection contracts = new IpaContractCollection();

	public IpaAbstractMethod(String displayName) {
		super();
		super.setDisplayName(displayName);
	}
<<<<<<< HEAD
	
	public void addContracts( HeapConfiguration precondition, List<HeapConfiguration> postconditions ){
		if( ! contracts.hasMatchingPrecondition(precondition) ){
=======

	@Override
	public Set<ProgramState> getFinalStates(HeapConfiguration input) {
		return null; // TODO
	}

	public void addContracts( IpaPrecondition precondition, List<HeapConfiguration> postconditions ){
		if( ! contracts.hasPrecondition(precondition) ){
>>>>>>> 66bcce34
			contracts.addPrecondition(precondition);
		}
		List<HeapConfiguration> currentPostconditions = contracts.getPostconditions( precondition );
		currentPostconditions.addAll( postconditions );
	}

	@Override
	public Set<ProgramState> getResult(ProgramState input, SemanticsObserver observer)
													throws StateSpaceGenerationAbortedException {

		Set<ProgramState> result = new HashSet<>();
		for( HeapConfiguration postConfig : getIPAResult( input, observer ) ){
			result.add( Settings.getInstance().factory().createProgramState( postConfig, 0 ) );
		}

		return result;
	}

	public List<HeapConfiguration> getIPAResult( ProgramState input, SemanticsObserver observer )
			throws StateSpaceGenerationAbortedException{

<<<<<<< HEAD
		Pair<HeapConfiguration, Pair<HeapConfiguration,Integer>> splittedConfig = prepareInput( currentConfig );
		HeapConfiguration reachableFragment = splittedConfig.first();
		HeapConfiguration remainingFragment = splittedConfig.second().first(); 
		int placeholderPos = splittedConfig.second().second();
		
		if( !contracts.hasMatchingPrecondition(reachableFragment) ){ 
			
			computeContract(reachableFragment);
=======
	    HeapConfiguration currentConfig = input.getHeap();
		Pair<HeapConfiguration, Pair<HeapConfiguration,Integer>> splitConfig = prepareInput( currentConfig );
		HeapConfiguration reachableFragment = splitConfig.first();
		HeapConfiguration remainingFragment = splitConfig.second().first();
		int placeholderPos = splitConfig.second().second();

		Entry<IpaPrecondition, List<HeapConfiguration>> contract = contracts.getContract( reachableFragment );
		if( contract == null ){ 
			
			computeContract(input, reachableFragment, observer);
			contract = contracts.getContract(reachableFragment);
>>>>>>> 66bcce34
		}else{
			int [] reordering = contracts.getReordering( reachableFragment );
			remainingFragment = adaptExternalOrdering( reachableFragment, remainingFragment, 
														placeholderPos, reordering );
		}
		
		List<HeapConfiguration> postconditions = contracts.getPostconditions(reachableFragment);
		return applyContract(remainingFragment, placeholderPos, postconditions );
		
	}

<<<<<<< HEAD
	private void computeContract(HeapConfiguration reachableFragment) throws StateSpaceGenerationAbortedException {
		
		contracts.addPrecondition( reachableFragment );
		StateSpace stateSpace = factory.create(method, reachableFragment, 0);
		List<HeapConfiguration> postconditions = contracts.getPostconditions(reachableFragment);
=======
	private void computeContract(ProgramState input, HeapConfiguration reachableFragment, SemanticsObserver observer)
			throws StateSpaceGenerationAbortedException {
		final IpaPrecondition precondition = new IpaPrecondition( reachableFragment );
		contracts.addPrecondition( precondition );

        ProgramState initialState = input.shallowCopyWithUpdateHeap(reachableFragment);
		StateSpace stateSpace = observer.generateStateSpace(method, initialState);
		//StateSpace stateSpace = factory.create(method, reachableFragment, 0);
		List<HeapConfiguration> postconditions = contracts.getContract( reachableFragment ).getValue();
>>>>>>> 66bcce34
		for( ProgramState finalState : stateSpace.getFinalStates() ){
			//otherwise, any local variables are already removed 
			if( ! Settings.getInstance().options().isRemoveDeadVariables() ){
			removeLocals( finalState );
			}
			postconditions.add( finalState.getHeap() );
		}
	}

	private void removeLocals(ProgramState finalState) {
		final HeapConfiguration finalHeap = finalState.getHeap();
		HeapConfigurationBuilder builder = finalHeap.clone().builder();
		TIntArrayList variableIndices = finalHeap.variableEdges();
		for( int i = 0; i < variableIndices.size(); i++ ){
			final int varId = variableIndices.get(i);
			String variableName = finalHeap.nameOf( varId );
			if( !( Constants.isConstant(variableName) || variableName.equals("@return")) ){
				builder.removeVariableEdge( varId );
			}
		}
	}

	/**
	 * @param input
	 * @return <reachableFragment,remainingFragment>
	 */
	protected Pair<HeapConfiguration, Pair<HeapConfiguration,Integer>> prepareInput( HeapConfiguration input ){
		ReachableFragmentComputer helper = new ReachableFragmentComputer( this.toString(), input );
		return helper.prepareInput();
	}

	private List<HeapConfiguration> applyContract( HeapConfiguration remainingFragment,
			int contractPlaceholderEdge,
			List<HeapConfiguration> contracts ){

		List<HeapConfiguration> result = new ArrayList<>();
		for( HeapConfiguration contract : contracts ){
			HeapConfigurationBuilder builder = remainingFragment.clone().builder();
			builder.replaceNonterminalEdge(contractPlaceholderEdge, contract);
			result.add( builder.build() );
		}

		return result;
	}


	protected HeapConfiguration adaptExternalOrdering( HeapConfiguration reachableFragment, 
													   HeapConfiguration remainingFragment,
													   int placeholderPosition,
													   int[] reordering 
													  )
					throws IllegalArgumentException {

		TIntArrayList oldTentacles = remainingFragment.attachedNodesOf( placeholderPosition );
		TIntArrayList newTentacles = new TIntArrayList();
		for (int aReordering : reordering) {
			newTentacles.add(oldTentacles.get(aReordering));
		} 

		Nonterminal label = remainingFragment.labelOf(placeholderPosition);
		return remainingFragment.builder().removeNonterminalEdge(placeholderPosition)
				.addNonterminalEdge(label, newTentacles ).build();

	}

	public IpaContractCollection getContracts() {
		return contracts;
	}




}<|MERGE_RESOLUTION|>--- conflicted
+++ resolved
@@ -1,10 +1,6 @@
 package de.rwth.i2.attestor.ipa;
 
-<<<<<<< HEAD
-import java.util.*;
 
-=======
->>>>>>> 66bcce34
 import de.rwth.i2.attestor.graph.Nonterminal;
 import de.rwth.i2.attestor.graph.heap.HeapConfiguration;
 import de.rwth.i2.attestor.graph.heap.HeapConfigurationBuilder;
@@ -37,20 +33,16 @@
 		super();
 		super.setDisplayName(displayName);
 	}
-<<<<<<< HEAD
 	
-	public void addContracts( HeapConfiguration precondition, List<HeapConfiguration> postconditions ){
-		if( ! contracts.hasMatchingPrecondition(precondition) ){
-=======
-
 	@Override
 	public Set<ProgramState> getFinalStates(HeapConfiguration input) {
 		return null; // TODO
 	}
 
-	public void addContracts( IpaPrecondition precondition, List<HeapConfiguration> postconditions ){
-		if( ! contracts.hasPrecondition(precondition) ){
->>>>>>> 66bcce34
+	
+	public void addContracts( HeapConfiguration precondition, List<HeapConfiguration> postconditions ){
+		if( ! contracts.hasMatchingPrecondition(precondition) ){
+
 			contracts.addPrecondition(precondition);
 		}
 		List<HeapConfiguration> currentPostconditions = contracts.getPostconditions( precondition );
@@ -71,29 +63,16 @@
 
 	public List<HeapConfiguration> getIPAResult( ProgramState input, SemanticsObserver observer )
 			throws StateSpaceGenerationAbortedException{
-
-<<<<<<< HEAD
+		HeapConfiguration currentConfig = input.getHeap();
 		Pair<HeapConfiguration, Pair<HeapConfiguration,Integer>> splittedConfig = prepareInput( currentConfig );
 		HeapConfiguration reachableFragment = splittedConfig.first();
 		HeapConfiguration remainingFragment = splittedConfig.second().first(); 
 		int placeholderPos = splittedConfig.second().second();
-		
+
 		if( !contracts.hasMatchingPrecondition(reachableFragment) ){ 
 			
 			computeContract(reachableFragment);
-=======
-	    HeapConfiguration currentConfig = input.getHeap();
-		Pair<HeapConfiguration, Pair<HeapConfiguration,Integer>> splitConfig = prepareInput( currentConfig );
-		HeapConfiguration reachableFragment = splitConfig.first();
-		HeapConfiguration remainingFragment = splitConfig.second().first();
-		int placeholderPos = splitConfig.second().second();
 
-		Entry<IpaPrecondition, List<HeapConfiguration>> contract = contracts.getContract( reachableFragment );
-		if( contract == null ){ 
-			
-			computeContract(input, reachableFragment, observer);
-			contract = contracts.getContract(reachableFragment);
->>>>>>> 66bcce34
 		}else{
 			int [] reordering = contracts.getReordering( reachableFragment );
 			remainingFragment = adaptExternalOrdering( reachableFragment, remainingFragment, 
@@ -104,24 +83,15 @@
 		return applyContract(remainingFragment, placeholderPos, postconditions );
 		
 	}
-
-<<<<<<< HEAD
-	private void computeContract(HeapConfiguration reachableFragment) throws StateSpaceGenerationAbortedException {
+	
+	private void computeContract(ProgramState input, HeapConfiguration reachableFragment, SemanticsObserver observer)
+			throws StateSpaceGenerationAbortedException {
 		
 		contracts.addPrecondition( reachableFragment );
-		StateSpace stateSpace = factory.create(method, reachableFragment, 0);
+		ProgramState initialState = input.shallowCopyWithUpdateHeap(reachableFragment);
+		StateSpace stateSpace = observer.generateStateSpace(method, initialState);
 		List<HeapConfiguration> postconditions = contracts.getPostconditions(reachableFragment);
-=======
-	private void computeContract(ProgramState input, HeapConfiguration reachableFragment, SemanticsObserver observer)
-			throws StateSpaceGenerationAbortedException {
-		final IpaPrecondition precondition = new IpaPrecondition( reachableFragment );
-		contracts.addPrecondition( precondition );
 
-        ProgramState initialState = input.shallowCopyWithUpdateHeap(reachableFragment);
-		StateSpace stateSpace = observer.generateStateSpace(method, initialState);
-		//StateSpace stateSpace = factory.create(method, reachableFragment, 0);
-		List<HeapConfiguration> postconditions = contracts.getContract( reachableFragment ).getValue();
->>>>>>> 66bcce34
 		for( ProgramState finalState : stateSpace.getFinalStates() ){
 			//otherwise, any local variables are already removed 
 			if( ! Settings.getInstance().options().isRemoveDeadVariables() ){
