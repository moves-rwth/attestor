package de.rwth.i2.attestor.io.jsonExport.inputFormat;

import de.rwth.i2.attestor.graph.heap.HeapConfiguration;
import de.rwth.i2.attestor.ipa.methodExecution.Contract;
import org.json.JSONWriter;

import java.io.Writer;
<<<<<<< HEAD
import java.util.Set;
=======
import java.util.Collection;
>>>>>>> f29a6987

public class ContractToInputFormatExporter {

    protected Writer writer;

    public ContractToInputFormatExporter(Writer writer) {

        this.writer = writer;
    }


    public void export(String signature, Collection<Contract> contracts) {

        JSONWriter jsonWriter = new JSONWriter(writer);

        jsonWriter.object()
                .key("method")
                .value(signature)
                .key("contracts")
                .array(); // the list of contracts <Precondition,List<Postcondition>>

<<<<<<< HEAD
        for (Pair<HeapConfiguration, Set<HeapConfiguration>> contract : contracts.getContractList()) {
=======
        for (Contract contract : contracts) {
>>>>>>> f29a6987
            jsonWriter.object()
                    .key("precondition")
                    .value(HCtoInputFormatExporter.getInInputFormat(contract.getPrecondition()))
                    .key("postconditions")
                    .array();
            for (HeapConfiguration postcondition : contract.getPostconditions()) {
                jsonWriter.value(HCtoInputFormatExporter.getInInputFormat(postcondition));
            }
            jsonWriter.endArray()
                    .endObject();
        }

        jsonWriter.endArray()
                .endObject();

    }

}<|MERGE_RESOLUTION|>--- conflicted
+++ resolved
@@ -5,11 +5,8 @@
 import org.json.JSONWriter;
 
 import java.io.Writer;
-<<<<<<< HEAD
 import java.util.Set;
-=======
 import java.util.Collection;
->>>>>>> f29a6987
 
 public class ContractToInputFormatExporter {
 
@@ -31,11 +28,7 @@
                 .key("contracts")
                 .array(); // the list of contracts <Precondition,List<Postcondition>>
 
-<<<<<<< HEAD
-        for (Pair<HeapConfiguration, Set<HeapConfiguration>> contract : contracts.getContractList()) {
-=======
         for (Contract contract : contracts) {
->>>>>>> f29a6987
             jsonWriter.object()
                     .key("precondition")
                     .value(HCtoInputFormatExporter.getInInputFormat(contract.getPrecondition()))
