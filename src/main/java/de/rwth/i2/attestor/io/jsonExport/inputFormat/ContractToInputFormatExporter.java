package de.rwth.i2.attestor.io.jsonExport.inputFormat;

import java.io.Writer;
import java.util.Set;

import org.json.JSONWriter;

import de.rwth.i2.attestor.graph.heap.HeapConfiguration;
<<<<<<< HEAD
import de.rwth.i2.attestor.procedures.methodExecution.Contract;
import org.json.JSONWriter;

import java.io.Writer;
import java.util.Collection;
=======
import de.rwth.i2.attestor.ipa.IpaContractCollection;
import de.rwth.i2.attestor.util.Pair;
>>>>>>> 035aae71

public class ContractToInputFormatExporter {

    protected Writer writer;

    public ContractToInputFormatExporter(Writer writer) {

        this.writer = writer;
    }


    public void export(String signature, Collection<Contract> contracts) {

        JSONWriter jsonWriter = new JSONWriter(writer);

        jsonWriter.object()
                .key("method")
                .value(signature)
                .key("contracts")
                .array(); // the list of contracts <Precondition,List<Postcondition>>

<<<<<<< HEAD
        for (Contract contract : contracts) {
=======
        for (Pair<HeapConfiguration, Set<HeapConfiguration>> contract : contracts.getContractList()) {
>>>>>>> 035aae71
            jsonWriter.object()
                    .key("precondition")
                    .value(HCtoInputFormatExporter.getInInputFormat(contract.getPrecondition()))
                    .key("postconditions")
                    .array();
            for (HeapConfiguration postcondition : contract.getPostconditions()) {
                jsonWriter.value(HCtoInputFormatExporter.getInInputFormat(postcondition));
            }
            jsonWriter.endArray()
                    .endObject();
        }

        jsonWriter.endArray()
                .endObject();

    }

}<|MERGE_RESOLUTION|>--- conflicted
+++ resolved
@@ -6,16 +6,13 @@
 import org.json.JSONWriter;
 
 import de.rwth.i2.attestor.graph.heap.HeapConfiguration;
-<<<<<<< HEAD
 import de.rwth.i2.attestor.procedures.methodExecution.Contract;
 import org.json.JSONWriter;
 
 import java.io.Writer;
 import java.util.Collection;
-=======
 import de.rwth.i2.attestor.ipa.IpaContractCollection;
 import de.rwth.i2.attestor.util.Pair;
->>>>>>> 035aae71
 
 public class ContractToInputFormatExporter {
 
@@ -37,11 +34,7 @@
                 .key("contracts")
                 .array(); // the list of contracts <Precondition,List<Postcondition>>
 
-<<<<<<< HEAD
         for (Contract contract : contracts) {
-=======
-        for (Pair<HeapConfiguration, Set<HeapConfiguration>> contract : contracts.getContractList()) {
->>>>>>> 035aae71
             jsonWriter.object()
                     .key("precondition")
                     .value(HCtoInputFormatExporter.getInInputFormat(contract.getPrecondition()))
