package de.rwth.i2.attestor.phases.symbolicExecution.recursive;

import java.util.ArrayList;
import java.util.List;

import de.rwth.i2.attestor.graph.heap.HeapConfiguration;
import de.rwth.i2.attestor.main.AbstractPhase;
import de.rwth.i2.attestor.main.scene.Scene;
import de.rwth.i2.attestor.phases.communication.InputSettings;
import de.rwth.i2.attestor.phases.symbolicExecution.procedureImpl.*;
import de.rwth.i2.attestor.phases.symbolicExecution.procedureImpl.scopes.DefaultScopeExtractor;
<<<<<<< HEAD
import de.rwth.i2.attestor.phases.symbolicExecution.recursive.interproceduralAnalysis.*;
import de.rwth.i2.attestor.phases.transformers.*;
import de.rwth.i2.attestor.procedures.*;
import de.rwth.i2.attestor.stateSpaceGeneration.*;
=======
import de.rwth.i2.attestor.phases.symbolicExecution.recursive.interproceduralAnalysis.InterproceduralAnalysis;
import de.rwth.i2.attestor.phases.symbolicExecution.recursive.interproceduralAnalysis.PartialStateSpace;
import de.rwth.i2.attestor.phases.symbolicExecution.recursive.interproceduralAnalysis.ProcedureCall;
import de.rwth.i2.attestor.phases.symbolicExecution.recursive.interproceduralAnalysis.RecursiveMethodExecutor;
import de.rwth.i2.attestor.phases.transformers.InputSettingsTransformer;
import de.rwth.i2.attestor.phases.transformers.InputTransformer;
import de.rwth.i2.attestor.phases.transformers.StateSpaceTransformer;
import de.rwth.i2.attestor.procedures.ContractCollection;
import de.rwth.i2.attestor.procedures.Method;
import de.rwth.i2.attestor.procedures.MethodExecutor;
import de.rwth.i2.attestor.procedures.PreconditionMatchingStrategy;
import de.rwth.i2.attestor.stateSpaceGeneration.ProgramState;
import de.rwth.i2.attestor.stateSpaceGeneration.StateSpace;
import de.rwth.i2.attestor.stateSpaceGeneration.StateSpaceGenerationAbortedException;

import java.util.ArrayList;
import java.util.List;
>>>>>>> 7325c562

public class InterproceduralStateSpaceGenerationPhase extends AbstractPhase implements StateSpaceTransformer {

    private final StateSpaceGeneratorFactory stateSpaceGeneratorFactory;

    private InterproceduralAnalysis interproceduralAnalysis;
    private List<ProgramState> initialStates;
    private Method mainMethod;
    private StateSpace mainStateSpace = null;

    public InterproceduralStateSpaceGenerationPhase(Scene scene) {

        super(scene);
        stateSpaceGeneratorFactory = new StateSpaceGeneratorFactory(scene);
    }

    @Override
    public String getName() {

        return "Interprocedural Analysis";
    }

    @Override
    protected void executePhase() {

<<<<<<< HEAD
        List<HeapConfiguration> inputs = getPhase(InputTransformer.class).getInputs();
        InputSettings inputSettings = getPhase(InputSettingsTransformer.class).getInputSettings();
        Method mainMethod = scene().getMethod(inputSettings.getMethodName());
        //mainMethod.setRecursive(false);

        InterproceduralAnalysis interproceduralAnalysis = new InterproceduralAnalysis();
        InternalProcedureRegistry procedureRegistry = new InternalProcedureRegistry(interproceduralAnalysis,
                stateSpaceGeneratorFactory);
        initializeProcedures(procedureRegistry);

        createMainProcedure(mainMethod.getBody(), inputs, interproceduralAnalysis);
=======
        interproceduralAnalysis = new InterproceduralAnalysis();
        loadInitialStates();
        loadMainMethod();
        initializeMethodExecutors();
        startPartialStateSpaceGeneration();
        registerMainProcedureCalls();
>>>>>>> 7325c562
        interproceduralAnalysis.run();

        if(mainStateSpace.getFinalStateIds().isEmpty()) {
            logger.error("Computed state space contains no final states.");
        }
    }

    private void loadInitialStates() {

        List<HeapConfiguration> inputs = getPhase(InputTransformer.class).getInputs();
        initialStates = new ArrayList<>(inputs.size());
        for(HeapConfiguration hc : inputs) {
            initialStates.add(scene().createProgramState(hc));
        }
    }

<<<<<<< HEAD
        // TODO
        ProgramState initialState = initialStates.get(0);
        try {
            this.mainStateSpace = stateSpaceGeneratorFactory.create(program, initialState).generate();
        } catch (StateSpaceGenerationAbortedException e) {
            e.printStackTrace();
        }

        PartialStateSpace partialStateSpace = new InternalPartialStateSpace(initialState, stateSpaceGeneratorFactory);
        ProcedureCall mainCall = new InternalProcedureCall(scene().getMethod("main"), initialState, stateSpaceGeneratorFactory);
        interproceduralAnalysis.setMainProcedure(partialStateSpace, mainCall);
=======
    private void loadMainMethod() {

        InputSettings inputSettings = getPhase(InputSettingsTransformer.class).getInputSettings();
        mainMethod = scene().getMethod(inputSettings.getMethodName());
>>>>>>> 7325c562
    }

    private void initializeMethodExecutors() {

        InternalProcedureRegistry procedureRegistry = new InternalProcedureRegistry(
                interproceduralAnalysis,
                stateSpaceGeneratorFactory
        );

        PreconditionMatchingStrategy preconditionMatchingStrategy = new InternalPreconditionMatchingStrategy();

        for(Method method : scene ().getRegisteredMethods()) {
            MethodExecutor executor;
            ContractCollection contractCollection = new InternalContractCollection(preconditionMatchingStrategy);
            if(method.isRecursive()) {
                executor = new RecursiveMethodExecutor(
                        method,
                        new DefaultScopeExtractor(this, method.getName()),
                        contractCollection,
                        procedureRegistry
                );
            } else {
                executor = new NonRecursiveMethodExecutor(
                        new DefaultScopeExtractor(this, method.getName()),
                        contractCollection,
                        new InternalContractGenerator(stateSpaceGeneratorFactory, method.getBody())
                );
            }
            method.setMethodExecution(executor);
        }
    }

    private void startPartialStateSpaceGeneration() {

        try {
            mainStateSpace = stateSpaceGeneratorFactory.create(mainMethod.getBody(), initialStates).generate();
        } catch (StateSpaceGenerationAbortedException e) {
            e.printStackTrace();
        }
    }

    private void registerMainProcedureCalls() {

        for(ProgramState iState : initialStates) {
            PartialStateSpace mainStateSpace = new InternalPartialStateSpace(iState, stateSpaceGeneratorFactory);
            ProcedureCall mainCall = new InternalProcedureCall(mainMethod, iState, stateSpaceGeneratorFactory);
            interproceduralAnalysis.addMainProcedureCall(mainStateSpace, mainCall);
        }
    }

    @Override
    public void logSummary() {

        logSum("+-------------------------+------------------+");
        logHighlight("| Generated states        | Number of states |");
        logSum("+-------------------------+------------------+");
        logSum(String.format("| w/ procedure calls      | %16d |",
                scene().getNumberOfGeneratedStates()));
        logSum(String.format("| w/o procedure calls     | %16d |",
                mainStateSpace.getStates().size()));
        logSum(String.format("| final states            | %16d |",
                mainStateSpace.getFinalStateIds().size()));
        logSum("+-------------------------+------------------+");
    }

    @Override
    public boolean isVerificationPhase() {

        return true;
    }

    @Override
    public StateSpace getStateSpace() {

        return mainStateSpace;
    }
}<|MERGE_RESOLUTION|>--- conflicted
+++ resolved
@@ -9,30 +9,11 @@
 import de.rwth.i2.attestor.phases.communication.InputSettings;
 import de.rwth.i2.attestor.phases.symbolicExecution.procedureImpl.*;
 import de.rwth.i2.attestor.phases.symbolicExecution.procedureImpl.scopes.DefaultScopeExtractor;
-<<<<<<< HEAD
 import de.rwth.i2.attestor.phases.symbolicExecution.recursive.interproceduralAnalysis.*;
 import de.rwth.i2.attestor.phases.transformers.*;
 import de.rwth.i2.attestor.procedures.*;
 import de.rwth.i2.attestor.stateSpaceGeneration.*;
-=======
-import de.rwth.i2.attestor.phases.symbolicExecution.recursive.interproceduralAnalysis.InterproceduralAnalysis;
-import de.rwth.i2.attestor.phases.symbolicExecution.recursive.interproceduralAnalysis.PartialStateSpace;
-import de.rwth.i2.attestor.phases.symbolicExecution.recursive.interproceduralAnalysis.ProcedureCall;
-import de.rwth.i2.attestor.phases.symbolicExecution.recursive.interproceduralAnalysis.RecursiveMethodExecutor;
-import de.rwth.i2.attestor.phases.transformers.InputSettingsTransformer;
-import de.rwth.i2.attestor.phases.transformers.InputTransformer;
-import de.rwth.i2.attestor.phases.transformers.StateSpaceTransformer;
-import de.rwth.i2.attestor.procedures.ContractCollection;
-import de.rwth.i2.attestor.procedures.Method;
-import de.rwth.i2.attestor.procedures.MethodExecutor;
-import de.rwth.i2.attestor.procedures.PreconditionMatchingStrategy;
-import de.rwth.i2.attestor.stateSpaceGeneration.ProgramState;
-import de.rwth.i2.attestor.stateSpaceGeneration.StateSpace;
-import de.rwth.i2.attestor.stateSpaceGeneration.StateSpaceGenerationAbortedException;
 
-import java.util.ArrayList;
-import java.util.List;
->>>>>>> 7325c562
 
 public class InterproceduralStateSpaceGenerationPhase extends AbstractPhase implements StateSpaceTransformer {
 
@@ -58,26 +39,12 @@
     @Override
     protected void executePhase() {
 
-<<<<<<< HEAD
-        List<HeapConfiguration> inputs = getPhase(InputTransformer.class).getInputs();
-        InputSettings inputSettings = getPhase(InputSettingsTransformer.class).getInputSettings();
-        Method mainMethod = scene().getMethod(inputSettings.getMethodName());
-        //mainMethod.setRecursive(false);
-
-        InterproceduralAnalysis interproceduralAnalysis = new InterproceduralAnalysis();
-        InternalProcedureRegistry procedureRegistry = new InternalProcedureRegistry(interproceduralAnalysis,
-                stateSpaceGeneratorFactory);
-        initializeProcedures(procedureRegistry);
-
-        createMainProcedure(mainMethod.getBody(), inputs, interproceduralAnalysis);
-=======
         interproceduralAnalysis = new InterproceduralAnalysis();
         loadInitialStates();
         loadMainMethod();
         initializeMethodExecutors();
         startPartialStateSpaceGeneration();
         registerMainProcedureCalls();
->>>>>>> 7325c562
         interproceduralAnalysis.run();
 
         if(mainStateSpace.getFinalStateIds().isEmpty()) {
@@ -94,24 +61,10 @@
         }
     }
 
-<<<<<<< HEAD
-        // TODO
-        ProgramState initialState = initialStates.get(0);
-        try {
-            this.mainStateSpace = stateSpaceGeneratorFactory.create(program, initialState).generate();
-        } catch (StateSpaceGenerationAbortedException e) {
-            e.printStackTrace();
-        }
-
-        PartialStateSpace partialStateSpace = new InternalPartialStateSpace(initialState, stateSpaceGeneratorFactory);
-        ProcedureCall mainCall = new InternalProcedureCall(scene().getMethod("main"), initialState, stateSpaceGeneratorFactory);
-        interproceduralAnalysis.setMainProcedure(partialStateSpace, mainCall);
-=======
     private void loadMainMethod() {
 
         InputSettings inputSettings = getPhase(InputSettingsTransformer.class).getInputSettings();
         mainMethod = scene().getMethod(inputSettings.getMethodName());
->>>>>>> 7325c562
     }
 
     private void initializeMethodExecutors() {
