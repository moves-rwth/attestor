--- conflicted
+++ resolved
@@ -49,11 +49,7 @@
         );
 
         ProgramState input = sceneObject.scene().createProgramState(mockupHeaps.getHeap());
-<<<<<<< HEAD
-        Collection<ProgramState> resultStates = executor.getResultStates(input, null);
-=======
         Collection<ProgramState> resultStates = executor.getResultStates(null, input);
->>>>>>> 9eab0f45
         ProgramState validFinalState = sceneObject.scene().createProgramState(mockupHeaps.getPostcondition());
 
         Collection<HeapConfiguration> predicate = contractGenerator.getRequiredFinalHeaps();
@@ -87,11 +83,7 @@
         ProgramState input = sceneObject.scene().createProgramState(mockupHeaps.getHeap());
 
         try {
-<<<<<<< HEAD
-            executor.getResultStates(input, null);
-=======
             executor.getResultStates(null, input);
->>>>>>> 9eab0f45
             fail("Should not be able to match contract.");
         } catch(IllegalStateException e) {
             // expected
