--- conflicted
+++ resolved
@@ -43,11 +43,8 @@
 	public void setUp() throws Exception {
 		Grammar grammar = BalancedTreeGrammar.getGrammar();
 		ViolationPointResolver vioResolver = new ViolationPointResolver( grammar );
-<<<<<<< HEAD
-		IndexMatcher stackMatcher = new IndexMatcher( new DefaultIndexMaterialization() );
-=======
+
 		IndexMatcher indexMatcher = new IndexMatcher( new DefaultIndexMaterialization() );
->>>>>>> 674681dc
 		grammarManager = 
 				new IndexedMaterializationRuleManager(vioResolver, indexMatcher);
 	}
