--- conflicted
+++ resolved
@@ -13,19 +13,12 @@
 
 import de.rwth.i2.attestor.grammar.Grammar;
 import de.rwth.i2.attestor.grammar.IndexMatcher;
-<<<<<<< HEAD
-import de.rwth.i2.attestor.grammar.materialization.indexedGrammar.*;
-=======
->>>>>>> 674681dc
 import de.rwth.i2.attestor.graph.SelectorLabel;
 import de.rwth.i2.attestor.graph.heap.HeapConfiguration;
 import de.rwth.i2.attestor.graph.heap.internal.InternalHeapConfiguration;
 import de.rwth.i2.attestor.strategies.indexedGrammarStrategies.*;
 import de.rwth.i2.attestor.strategies.indexedGrammarStrategies.index.*;
-<<<<<<< HEAD
-import de.rwth.i2.attestor.strategies.indexedGrammarStrategies.stack.*;
-=======
->>>>>>> 674681dc
+
 import de.rwth.i2.attestor.stateSpaceGeneration.ProgramState;
 import de.rwth.i2.attestor.stateSpaceGeneration.ViolationPoints;
 import de.rwth.i2.attestor.types.Type;
@@ -52,11 +45,8 @@
 		Grammar balancedTreeGrammar = BalancedTreeGrammar.getGrammar();
 		ViolationPointResolver vioResolver = new ViolationPointResolver(balancedTreeGrammar);
 		
-<<<<<<< HEAD
-		IndexMatcher stackMatcher = new IndexMatcher( new DefaultIndexMaterialization() );
-=======
+
 		IndexMatcher indexMatcher = new IndexMatcher( new DefaultIndexMaterialization() );
->>>>>>> 674681dc
 		MaterializationRuleManager ruleManager = 
 				new IndexedMaterializationRuleManager(vioResolver, indexMatcher);
 		
@@ -211,11 +201,8 @@
 		return SingleElementUtil.createList( STACK_SYMBOL_Z );
 	}
 	
-<<<<<<< HEAD
-	private List<IndexSymbol> getStack_sZ() {	
-=======
+
 	private List<IndexSymbol> getStack_sZ() {
->>>>>>> 674681dc
 		List<IndexSymbol> stack = new ArrayList<>();
 		stack.add(STACK_SYMBOL_S);
 		stack.add(STACK_SYMBOL_Z);
@@ -287,11 +274,8 @@
 		return getAppliedRightRuleWithStacks( getStack_X(), getStack_sX(), stackForReferenceNt );
 	}
 	
-<<<<<<< HEAD
-	private HeapConfiguration getGraphWithReferenzNonterminalWithStack(List<IndexSymbol> stack, 
-=======
+
 	private HeapConfiguration getGraphWithReferenzNonterminalWithStack(List<IndexSymbol> stack,
->>>>>>> 674681dc
 			List<IndexSymbol> stackForReferenceNt) {
 		HeapConfiguration hc = new InternalHeapConfiguration();
 		String label = BalancedTreeGrammar.NT_LABEL;
@@ -406,11 +390,8 @@
 				.build();
 	}
 	
-<<<<<<< HEAD
-	private HeapConfiguration getAppliedBalancedRuleWithStack(List<IndexSymbol> stack, 
-=======
+
 	private HeapConfiguration getAppliedBalancedRuleWithStack(List<IndexSymbol> stack,
->>>>>>> 674681dc
 						List<IndexSymbol> stackForReferenceNonterminal ) {
 		HeapConfiguration hc = new InternalHeapConfiguration();
 		
@@ -449,13 +430,9 @@
 				.build();
 	}
 	
-<<<<<<< HEAD
-	private HeapConfiguration getAppliedLeftRuleWithStacks( List<IndexSymbol> leftStack, 
-															List<IndexSymbol> rightStack, 
-=======
+
 	private HeapConfiguration getAppliedLeftRuleWithStacks( List<IndexSymbol> leftStack,
 															List<IndexSymbol> rightStack,
->>>>>>> 674681dc
 															List<IndexSymbol> stackForReferenceNonterminal) {
 		HeapConfiguration hc = new InternalHeapConfiguration();
 		
@@ -497,11 +474,8 @@
 				.build();
 	}
 
-<<<<<<< HEAD
-	private HeapConfiguration getAppliedRightRuleWithStacks(List<IndexSymbol> leftStack, 
-=======
+
 	private HeapConfiguration getAppliedRightRuleWithStacks(List<IndexSymbol> leftStack,
->>>>>>> 674681dc
 															List<IndexSymbol> rightStack, List<IndexSymbol> stackForReferenceNonterminal) {
 		HeapConfiguration hc = new InternalHeapConfiguration();
 		
