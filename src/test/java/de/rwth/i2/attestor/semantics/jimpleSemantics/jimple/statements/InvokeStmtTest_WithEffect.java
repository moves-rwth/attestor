package de.rwth.i2.attestor.semantics.jimpleSemantics.jimple.statements;

import static org.junit.Assert.*;

import java.util.*;

import org.junit.*;

import de.rwth.i2.attestor.UnitTestGlobalSettings;
import de.rwth.i2.attestor.graph.heap.HeapConfiguration;
import de.rwth.i2.attestor.graph.heap.internal.ExampleHcImplFactory;
import de.rwth.i2.attestor.ipa.IpaAbstractMethod;
import de.rwth.i2.attestor.main.settings.Settings;
import de.rwth.i2.attestor.semantics.jimpleSemantics.jimple.statements.invoke.AbstractMethod;
import de.rwth.i2.attestor.semantics.jimpleSemantics.jimple.statements.invoke.StaticInvokeHelper;
import de.rwth.i2.attestor.semantics.jimpleSemantics.jimple.values.Field;
import de.rwth.i2.attestor.semantics.jimpleSemantics.jimple.values.Local;
import de.rwth.i2.attestor.stateSpaceGeneration.*;
import de.rwth.i2.attestor.strategies.defaultGrammarStrategies.DefaultProgramState;
import de.rwth.i2.attestor.types.Type;
import de.rwth.i2.attestor.util.NotSufficientlyMaterializedException;
import de.rwth.i2.attestor.util.SingleElementUtil;

public class InvokeStmtTest_WithEffect {
	
	private DefaultProgramState testInput;
	private HeapConfiguration expectedHeap;
	private InvokeStmt stmt;


	@BeforeClass
	public static void init()
	{
		UnitTestGlobalSettings.reset();
	}

	@Before
	public void setUp() throws Exception {
		testInput = new DefaultProgramState( ExampleHcImplFactory.getInput_InvokeWithEffect() );
		testInput.prepareHeap();
		
		DefaultProgramState expectedState = new DefaultProgramState( ExampleHcImplFactory.getExpectedResult_InvokeWithEffect() );
		expectedState.prepareHeap();
		expectedHeap = expectedState.getHeap();
		
		Type type = Settings.getInstance().factory().getType("List");
		Local varX = new Local(type, "x");
		Local varY = new Local(type, "y");
		Field nextOfX = new Field(type, varX, "next");
		Field nextOfY = new Field(type, varY, "next");
		
<<<<<<< HEAD
		AbstractMethod method = new SimpleAbstractMethod("method");
=======
		AbstractMethod method = new IpaAbstractMethod("method");
		method.setStateSpaceFactory( StateSpaceFactoryHelper.get() );
>>>>>>> 415a4f02
		List<Semantics> methodBody = new ArrayList<>();
		methodBody.add( new IdentityStmt(1, varY, "@parameter0:"));
		
		HashSet<String> liveVariables = new HashSet<>();	
		methodBody.add( new AssignStmt(nextOfY, varY, 2, liveVariables));
		methodBody.add( new ReturnValueStmt(varY, type) );
		method.setControlFlow( methodBody );
		
		StaticInvokeHelper invokeHelper = new StaticInvokeHelper(SingleElementUtil.createList(nextOfX),
				SingleElementUtil.createList("y"));
		stmt = new InvokeStmt(method, invokeHelper, 1);
		
	}

	@Test
	public void testComputeSuccessors() {
		try {
			Set<ProgramState> resStates = stmt.computeSuccessors( testInput, new MockupSemanticsObserver() );
			assertEquals( 1, resStates.size() );
			assertEquals( expectedHeap, resStates.iterator().next().getHeap() );
		} catch (NotSufficientlyMaterializedException | StateSpaceGenerationAbortedException e) {
			e.printStackTrace();
			fail( "unexpected exception");
		}
	}

	@Test
	public void testNeedsMaterialization() {

		assertTrue( stmt.needsMaterialization(testInput) );
	}

}<|MERGE_RESOLUTION|>--- conflicted
+++ resolved
@@ -49,12 +49,7 @@
 		Field nextOfX = new Field(type, varX, "next");
 		Field nextOfY = new Field(type, varY, "next");
 		
-<<<<<<< HEAD
-		AbstractMethod method = new SimpleAbstractMethod("method");
-=======
 		AbstractMethod method = new IpaAbstractMethod("method");
-		method.setStateSpaceFactory( StateSpaceFactoryHelper.get() );
->>>>>>> 415a4f02
 		List<Semantics> methodBody = new ArrayList<>();
 		methodBody.add( new IdentityStmt(1, varY, "@parameter0:"));
 		
