--- conflicted
+++ resolved
@@ -16,12 +16,8 @@
 
 public class IpaAbstractMethod_testReordering {
 
-<<<<<<< HEAD
-	IpaAbstractMethod ipa = new IpaAbstractMethod( "testMethod");
-=======
 	IpaAbstractMethod ipa = new IpaAbstractMethod( "testMethod" );
->>>>>>> 415a4f02
-	
+
 	Type type = Settings.getInstance().factory().getType("someType");
 	String nonterminalLabel = "IpaAbstractMethodTest";
 	
