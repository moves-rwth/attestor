--- conflicted
+++ resolved
@@ -41,18 +41,11 @@
 		} catch(Exception e) {
 			fail("Formula should parse correctly. No Parser and Lexer exception expected!");
 		}
-		
-<<<<<<< HEAD
-		DefaultState initialState = new DefaultState(hc);
-		initialState.addAP("{ dll }");
-		DefaultState state1 = new DefaultState(hc);
+
+		DefaultProgramState initialState = new DefaultProgramState(hc);
+		initialState.addAP("{ dll }");
+		DefaultProgramState state1 = new DefaultProgramState(hc);
 		state1.addAP("{ tree }");
-=======
-		DefaultProgramState initialState = new DefaultProgramState(hc);
-		initialState.addAP("ap1");
-		DefaultProgramState state1 = new DefaultProgramState(hc);
-		state1.addAP("ap2");
->>>>>>> 8673d6ed
 
 		this.addState(initialState);
 		this.addInitialState(initialState);
@@ -86,18 +79,11 @@
 		} catch(Exception e) {
 			fail("Formula should parse correctly. No Parser and Lexer exception expected!");
 		}
-		
-<<<<<<< HEAD
-		DefaultState initialState = new DefaultState(hc);
-		initialState.addAP("{ dll }");
-		DefaultState state1 = new DefaultState(hc);
+
+		DefaultProgramState initialState = new DefaultProgramState(hc);
+		initialState.addAP("{ dll }");
+		DefaultProgramState state1 = new DefaultProgramState(hc);
 		state1.addAP("{ tree }");
-=======
-		DefaultProgramState initialState = new DefaultProgramState(hc);
-		initialState.addAP("ap1");
-		DefaultProgramState state1 = new DefaultProgramState(hc);
-		state1.addAP("ap2");
->>>>>>> 8673d6ed
 
 		this.addState(initialState);
 		this.addInitialState(initialState);
@@ -127,18 +113,11 @@
 		} catch(Exception e) {
 			fail("Formula should parse correctly. No Parser and Lexer exception expected!");
 		}
-		
-<<<<<<< HEAD
-		DefaultState initialState = new DefaultState(hc);
-		initialState.addAP("{ dll }");
-		DefaultState state1 = new DefaultState(hc);
+
+		DefaultProgramState initialState = new DefaultProgramState(hc);
+		initialState.addAP("{ dll }");
+		DefaultProgramState state1 = new DefaultProgramState(hc);
 		state1.addAP("{ tree }");
-=======
-		DefaultProgramState initialState = new DefaultProgramState(hc);
-		initialState.addAP("ap1");
-		DefaultProgramState state1 = new DefaultProgramState(hc);
-		state1.addAP("ap2");
->>>>>>> 8673d6ed
 		
 		this.addState(initialState);
 		this.addInitialState(initialState);
@@ -169,18 +148,11 @@
 		} catch(Exception e) {
 			fail("Formula should parse correctly. No Parser and Lexer exception expected!");
 		}
-		
-<<<<<<< HEAD
-		DefaultState initialState = new DefaultState(hc);
-		initialState.addAP("{ dll }");
-		DefaultState state1 = new DefaultState(hc);
+
+		DefaultProgramState initialState = new DefaultProgramState(hc);
+		initialState.addAP("{ dll }");
+		DefaultProgramState state1 = new DefaultProgramState(hc);
 		state1.addAP("{ tree }");
-=======
-		DefaultProgramState initialState = new DefaultProgramState(hc);
-		initialState.addAP("ap1");
-		DefaultProgramState state1 = new DefaultProgramState(hc);
-		state1.addAP("ap2");
->>>>>>> 8673d6ed
 
 		this.addState(initialState);
 		this.addInitialState(initialState);
@@ -210,13 +182,8 @@
 			fail("Formula should parse correctly. No Parser and Lexer exception expected!");
 		}
 		
-<<<<<<< HEAD
-		DefaultState initialState = new DefaultState(hc);
-		initialState.addAP("{ dll }");
-=======
-		DefaultProgramState initialState = new DefaultProgramState(hc);
-		initialState.addAP("ap1");
->>>>>>> 8673d6ed
+		DefaultProgramState initialState = new DefaultProgramState(hc);
+		initialState.addAP("{ dll }");
 
 		this.addState(initialState);
 		this.addInitialState(initialState);
@@ -245,14 +212,9 @@
 		} catch(Exception e) {
 			fail("Formula should parse correctly. No Parser and Lexer exception expected!");
 		}
-		
-<<<<<<< HEAD
-		DefaultState initialState = new DefaultState(hc);
+
+		DefaultProgramState initialState = new DefaultProgramState(hc);
 		initialState.addAP("{ sll }");
-=======
-		DefaultProgramState initialState = new DefaultProgramState(hc);
-		initialState.addAP("ap1");
->>>>>>> 8673d6ed
 
 		this.addState(initialState);
 		this.addInitialState(initialState);
@@ -281,13 +243,8 @@
 			fail("Formula should parse correctly. No Parser and Lexer exception expected!");
 		}
 		
-<<<<<<< HEAD
-		DefaultState initialState = new DefaultState(hc);
+		DefaultProgramState initialState = new DefaultProgramState(hc);
 		initialState.addAP("{ sll }");
-=======
-		DefaultProgramState initialState = new DefaultProgramState(hc);
-		initialState.addAP("ap1");
->>>>>>> 8673d6ed
 
 		this.addState(initialState);
 		this.addInitialState(initialState);
@@ -315,22 +272,13 @@
 		} catch(Exception e) {
 			fail("Formula should parse correctly. No Parser and Lexer exception expected!");
 		}
-		
-<<<<<<< HEAD
-		DefaultState initialState = new DefaultState(hc);
-		initialState.addAP("{ dll }");
-		DefaultState state1 = new DefaultState(hc);
+
+		DefaultProgramState initialState = new DefaultProgramState(hc);
+		initialState.addAP("{ dll }");
+		DefaultProgramState state1 = new DefaultProgramState(hc);
 		state1.addAP("{ sll }");
-		DefaultState state2 = new DefaultState(hc);
+		DefaultProgramState state2 = new DefaultProgramState(hc);
 		state2.addAP("{ tree }");
-=======
-		DefaultProgramState initialState = new DefaultProgramState(hc);
-		initialState.addAP("ap2");
-		DefaultProgramState state1 = new DefaultProgramState(hc);
-		state1.addAP("ap1");
-		DefaultProgramState state2 = new DefaultProgramState(hc);
-		state2.addAP("ap2");
->>>>>>> 8673d6ed
 		
 		
 		this.addState(initialState);
